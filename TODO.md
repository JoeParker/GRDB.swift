<<<<<<< HEAD
=======
- [ ] FetchedRecordsController compareRecordsByPrimaryKey: make it work with tables without explicit primary key
>>>>>>> b5bff64c
- [ ] Row to dictionary conversion
- [ ] FTS3Record.fetchCount(db)
- [ ] FTS: check https://www.sqlite.org/spellfix1.html
- [ ] Store dates as timestamp (https://twitter.com/gloparco/status/780948021613912064, https://github.com/groue/GRDB.swift/issues/97)
    - Global config?
    
    - New enum case in DatabaseValue.Storage?
        
        ```swift
        extension Date : DatabaseValueConvertible {
            var databaseValue: DatabaseValue {
                return DatabaseValue(storage: .date(self))
            }
        }
        extension DatabaseValue {
            func canonicalDatabaseValue(in database: Database) -> DatabaseValue {
                switch storage {
                case .date(let date):
                    switch database.configuration.dateFormat {
                        case .iso8601:
                            return ...
                        case .timestamp:
                            return ...
                    }
                default:
                    return self
                }
            }
        }
        ```
        
    - Rename DatabaseValueConvertible to Bindable?
        
        ```swift
        protocol Bindable {
            var databaseBinding: Binding { get }
            static func fromDatabaseValue(...)
        }
        protocol Binding {
            func databaseValue(in database: Database) -> DatabaseValue
        }
        extension Int : Binding { ... }
        extension String : Binding { ... }
        extension Date : Binding {
            func databaseValue(in database: Database) -> DatabaseValue {
                switch database.configuration.dateFormat {
                    case .iso8601:
                        return ...
                    case .timestamp:
                        return ...
                }
            }
        }
        ```
        
- [ ] ROUND function: read http://marc.info/?l=sqlite-users&m=130419182719263
- [ ] Remove DatabaseWriter.writeForIssue117 when https://bugs.swift.org/browse/SR-2623 is fixed (remove `writeForIssue117`, use `write` instead, and build in Release configuration) 
- [ ] Restore SQLCipher
- [ ] Restore dispatching tests in GRDBOSXTests (they are disabled in order to avoid linker errors)
    - DatabasePoolReleaseMemoryTests
    - DatabasePoolSchemaCacheTests
    - DatabaseQueueReleaseMemoryTests
    - DatabasePoolBackupTests
    - DatabasePoolConcurrencyTests
    - DatabasePoolReadOnlyTests
    - DatabaseQueueConcurrencyTests
- [ ] FetchedRecordsController throttling (suggested by @hdlj)
- [ ] Test Row.value(SQLColumn)
- [ ] What is the behavior inTransaction and inSavepoint behaviors in case of commit error? Code looks like we do not rollback, leaving the app in a weird state (out of Swift transaction block with a SQLite transaction that may still be opened).
- [ ] GRDBCipher / custom SQLite builds: remove limitations on iOS or OS X versions
- [ ] FetchedRecordsController: take inspiration from https://github.com/jflinter/Dwifft
- [ ] File protection: Read https://github.com/ccgus/fmdb/issues/262 and understand https://lists.apple.com/archives/cocoa-dev/2012/Aug/msg00527.html
- [ ] Support for resource values (see https://developer.apple.com/library/ios/qa/qa1719/_index.html)
- [ ] Query builder
    - [ ] SELECT readers.*, books.* FROM ... JOIN ...
    - [ ] date functions
    - [ ] NOW
    - [ ] RANDOM() https://www.sqlite.org/lang_corefunc.html
    - [ ] LIKE https://www.sqlite.org/lang_expr.html
    - [ ] GLOB https://www.sqlite.org/lang_expr.html
    - [ ] MATCH https://www.sqlite.org/lang_expr.html
    	FTSPattern.token("database") =~ Column("body")
    - [ ] REGEXP https://www.sqlite.org/lang_expr.html
    - [ ] CASE x WHEN w1 THEN r1 WHEN w2 THEN r2 ELSE r3 END https://www.sqlite.org/lang_expr.html


Not sure

- [X] Have Row adopt LiteralDictionaryConvertible
    - [ ] ... allowing non unique column names
- [ ] Remove DatabaseValue.value()
    - [X] Don't talk about DatabaseValue.value() in README.md
- [ ] Support for NSColor/UIColor. Beware UIColor components can go beyond [0, 1.0] in iOS10.


Require changes in the Swift language:

- [ ] Specific and optimized Optional<StatementColumnConvertible>.fetch... methods when http://openradar.appspot.com/22852669 is fixed.


Requires recompilation of SQLite:

- [ ] https://www.sqlite.org/c3ref/column_database_name.html could help extracting out of a row a subrow only made of columns that come from a specific table. Requires SQLITE_ENABLE_COLUMN_METADATA which is not set on the sqlite3 lib that ships with OSX.



Reading list:

- VACUUM (https://blogs.gnome.org/jnelson/)
- Full text search (https://www.sqlite.org/fts3.html. Related: https://blogs.gnome.org/jnelson/)
- https://www.sqlite.org/undoredo.html
- http://www.sqlite.org/intern-v-extern-blob.html
- List of documentation keywords: https://swift.org/documentation/api-design-guidelines.html#special-instructions
- https://www.zetetic.net/sqlcipher/
- https://sqlite.org/sharedcache.html
- Amazing tip from Xcode labs: add a EXCLUDED_SOURCE_FILE_NAMES build setting to conditionally exclude sources for different configuration: https://twitter.com/zats/status/74386298602026496
- SQLITE_ENABLE_SQLLOG: http://mjtsai.com/blog/2016/07/19/sqlite_enable_sqllog/
- [Writing High-Performance Swift Code](https://github.com/apple/swift/blob/master/docs/OptimizationTips.rst)
- http://docs.diesel.rs/diesel/associations/index.html
- http://cocoamine.net/blog/2015/09/07/contentless-fts4-for-large-immutable-documents/
- https://discuss.zetetic.net/t/important-advisory-sqlcipher-with-xcode-8-and-ios-10/1688<|MERGE_RESOLUTION|>--- conflicted
+++ resolved
@@ -1,7 +1,4 @@
-<<<<<<< HEAD
-=======
 - [ ] FetchedRecordsController compareRecordsByPrimaryKey: make it work with tables without explicit primary key
->>>>>>> b5bff64c
 - [ ] Row to dictionary conversion
 - [ ] FTS3Record.fetchCount(db)
 - [ ] FTS: check https://www.sqlite.org/spellfix1.html
