--- conflicted
+++ resolved
@@ -152,19 +152,11 @@
     // Returns "SELECT * FROM table WHERE (a = ? AND b = ?) OR (a = ? AND b = ?) ...
     //
     // Returns nil if keys is empty.
-<<<<<<< HEAD
     private static func fetchByKeyStatement(_ db: Database, keys: [[String: DatabaseValueConvertible?]]) -> SelectStatement? {
-        // TODO: this method is slow to compile
-        // https://medium.com/swift-programming/speeding-up-slow-swift-build-times-922feeba5780#.s77wmh4h0
-        // 586.8ms	/Users/groue/Documents/git/groue/GRDB.swift/GRDB/Record/TableMapping.swift:163:25	private static func fetchByKeyStatement(_ db: Database, keys: [[String : DatabaseValueConvertible?]]) -> SelectStatement?
-=======
-    @warn_unused_result
-    private static func fetchByKeyStatement(db: Database, keys: [[String: DatabaseValueConvertible?]]) -> SelectStatement? {
         // NOTE: this method *was* slow to compile
         // https://medium.com/swift-programming/speeding-up-slow-swift-build-times-922feeba5780#.s77wmh4h0
         // 586.8ms	/Users/groue/Documents/git/groue/GRDB.swift/GRDB/Record/TableMapping.swift:163:25	@warn_unused_result private static func fetchByKeyStatement(db: Database, keys: [[String : DatabaseValueConvertible?]]) -> SelectStatement?
         // Fixes are marked with "## Slow Compile Fix (Swift 2.2.x):"
->>>>>>> 5a17fa53
         
         // Avoid performing useless SELECT
         guard keys.count > 0 else {
@@ -175,16 +167,11 @@
         var whereClauses: [String] = []
         for dictionary in keys {
             GRDBPrecondition(dictionary.count > 0, "Invalid empty key dictionary")
-<<<<<<< HEAD
             arguments.append(contentsOf: dictionary.values)
-            whereClauses.append("(" + dictionary.keys.map { "\($0.quotedDatabaseIdentifier) = ?" }.joined(separator: " AND ") + ")")
-=======
-            arguments.appendContentsOf(dictionary.values)
             // ## Slow Compile Fix (Swift 2.2.x):
             // TODO: Check if Swift 3 compiler fixes this line's slow compilation time:
             //whereClauses.append("(" + dictionary.keys.map { "\($0.quotedDatabaseIdentifier) = ?" }.joinWithSeparator(" AND ") + ")")  // Original, Slow To Compile
-            whereClauses.append("(" + (dictionary.keys.map { "\($0.quotedDatabaseIdentifier) = ?" } as [String]).joinWithSeparator(" AND ") + ")")
->>>>>>> 5a17fa53
+            whereClauses.append("(" + (dictionary.keys.map { "\($0.quotedDatabaseIdentifier) = ?" } as [String]).joined(separator: " AND ") + ")")
         }
         
         let databaseTableName = self.databaseTableName()
