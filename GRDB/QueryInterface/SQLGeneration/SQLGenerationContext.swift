--- conflicted
+++ resolved
@@ -289,13 +289,9 @@
     }
     
     func becomeProxy(of base: TableAlias) {
-<<<<<<< HEAD
-        assert(self !== base)
-=======
         if self === base {
             return
         }
->>>>>>> 5464d641
         
         switch impl {
         case let .undefined(userName):
