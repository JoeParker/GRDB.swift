--- conflicted
+++ resolved
@@ -112,12 +112,7 @@
     
     /// Returns a new QueryInterfaceRequest with the provided *predicate* added to the
     /// eventual set of already applied predicates.
-<<<<<<< HEAD
-    public func filter(_ predicate: _SQLExpressible) -> QueryInterfaceRequest<T> {
-=======
-    @warn_unused_result
-    public func filter(predicate: SQLExpressible) -> QueryInterfaceRequest<T> {
->>>>>>> a132b582
+    public func filter(_ predicate: SQLExpressible) -> QueryInterfaceRequest<T> {
         var query = self.query
         if let whereExpression = query.whereExpression {
             query.whereExpression = .infixOperator("AND", whereExpression, predicate.sqlExpression)
@@ -134,22 +129,12 @@
     }
     
     /// Returns a new QueryInterfaceRequest grouped according to *expressions*.
-<<<<<<< HEAD
-    public func group(_ expressions: _SQLExpressible...) -> QueryInterfaceRequest<T> {
-=======
-    @warn_unused_result
-    public func group(expressions: SQLExpressible...) -> QueryInterfaceRequest<T> {
->>>>>>> a132b582
+    public func group(_ expressions: SQLExpressible...) -> QueryInterfaceRequest<T> {
         return group(expressions)
     }
     
     /// Returns a new QueryInterfaceRequest grouped according to *expressions*.
-<<<<<<< HEAD
-    public func group(_ expressions: [_SQLExpressible]) -> QueryInterfaceRequest<T> {
-=======
-    @warn_unused_result
-    public func group(expressions: [SQLExpressible]) -> QueryInterfaceRequest<T> {
->>>>>>> a132b582
+    public func group(_ expressions: [SQLExpressible]) -> QueryInterfaceRequest<T> {
         var query = self.query
         query.groupByExpressions = expressions.map { $0.sqlExpression }
         return QueryInterfaceRequest(query: query)
@@ -162,12 +147,7 @@
     
     /// Returns a new QueryInterfaceRequest with the provided *predicate* added to the
     /// eventual set of already applied predicates.
-<<<<<<< HEAD
-    public func having(_ predicate: _SQLExpressible) -> QueryInterfaceRequest<T> {
-=======
-    @warn_unused_result
-    public func having(predicate: SQLExpressible) -> QueryInterfaceRequest<T> {
->>>>>>> a132b582
+    public func having(_ predicate: SQLExpressible) -> QueryInterfaceRequest<T> {
         var query = self.query
         if let havingExpression = query.havingExpression {
             query.havingExpression = (havingExpression && predicate).sqlExpression
@@ -239,13 +219,8 @@
     
     /// Returns an SQL expression that checks the inclusion of a value in
     /// the results of another request.
-<<<<<<< HEAD
-    public func contains(_ element: _SQLExpressible) -> _SQLExpression {
+    public func contains(_ element: SQLExpressible) -> _SQLExpression {
         return .inSubQuery(query, element.sqlExpression)
-=======
-    public func contains(element: SQLExpressible) -> _SQLExpression {
-        return .InSubQuery(query, element.sqlExpression)
->>>>>>> a132b582
     }
     
     /// Returns an SQL expression that checks whether the receiver, as a
@@ -281,12 +256,7 @@
     }
     
     /// Returns a QueryInterfaceRequest with the provided *predicate*.
-<<<<<<< HEAD
-    public static func filter(_ predicate: _SQLExpressible) -> QueryInterfaceRequest<Self> {
-=======
-    @warn_unused_result
-    public static func filter(predicate: SQLExpressible) -> QueryInterfaceRequest<Self> {
->>>>>>> a132b582
+    public static func filter(_ predicate: SQLExpressible) -> QueryInterfaceRequest<Self> {
         return all().filter(predicate)
     }
     
