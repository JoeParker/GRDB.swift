--- conflicted
+++ resolved
@@ -46,13 +46,8 @@
     /// Do not use it directly.
     ///
     /// See https://github.com/groue/GRDB.swift/#the-query-interface
-<<<<<<< HEAD
-    public func orderingSQL(_ db: Database, _ bindings: inout [DatabaseValueConvertible?]) throws -> String {
-        return try sqlExpression.orderingSQL(db, &bindings)
-=======
-    public func orderingSQL(db: Database, inout _ arguments: StatementArguments) throws -> String {
+    public func orderingSQL(_ db: Database, _ arguments: inout StatementArguments) throws -> String {
         return try sqlExpression.orderingSQL(db, &arguments)
->>>>>>> ed847279
     }
 }
 
