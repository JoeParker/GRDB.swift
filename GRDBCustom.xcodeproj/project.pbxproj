// !$*UTF8*$!
{
	archiveVersion = 1;
	classes = {
	};
	objectVersion = 47;
	objects = {

/* Begin PBXBuildFile section */
		56071A501DB54ED300CA6E47 /* FetchedRecordsControllerTests.swift in Sources */ = {isa = PBXBuildFile; fileRef = 56B15D0A1CD4C35100A24C8B /* FetchedRecordsControllerTests.swift */; };
		561667041D08A49900ADD404 /* FoundationNSDecimalNumberTests.swift in Sources */ = {isa = PBXBuildFile; fileRef = 561667001D08A49900ADD404 /* FoundationNSDecimalNumberTests.swift */; };
		561667081D08A49900ADD404 /* FoundationNSDecimalNumberTests.swift in Sources */ = {isa = PBXBuildFile; fileRef = 561667001D08A49900ADD404 /* FoundationNSDecimalNumberTests.swift */; };
		5616AAF6207CD59400AC3664 /* RequestProtocols.swift in Sources */ = {isa = PBXBuildFile; fileRef = 5616AAF4207CD59300AC3664 /* RequestProtocols.swift */; };
		5616AAF7207CD59400AC3664 /* RequestProtocols.swift in Sources */ = {isa = PBXBuildFile; fileRef = 5616AAF4207CD59300AC3664 /* RequestProtocols.swift */; };
		56176C7E1EACCD2F000F3F2B /* EncryptionTests.swift in Sources */ = {isa = PBXBuildFile; fileRef = 567156701CB18050007DC145 /* EncryptionTests.swift */; };
		56176C801EACCD31000F3F2B /* EncryptionTests.swift in Sources */ = {isa = PBXBuildFile; fileRef = 567156701CB18050007DC145 /* EncryptionTests.swift */; };
		562205FA1E420E49005860AC /* DatabasePoolReleaseMemoryTests.swift in Sources */ = {isa = PBXBuildFile; fileRef = 563363CF1C943D13000BE133 /* DatabasePoolReleaseMemoryTests.swift */; };
		562205FB1E420E49005860AC /* DatabasePoolSchemaCacheTests.swift in Sources */ = {isa = PBXBuildFile; fileRef = 569531281C908A5B00CF1A2B /* DatabasePoolSchemaCacheTests.swift */; };
		562205FC1E420E49005860AC /* DatabaseQueueReleaseMemoryTests.swift in Sources */ = {isa = PBXBuildFile; fileRef = 563363D41C94484E000BE133 /* DatabaseQueueReleaseMemoryTests.swift */; };
		562205FD1E420EA2005860AC /* DatabasePoolBackupTests.swift in Sources */ = {isa = PBXBuildFile; fileRef = 5672DE661CDB751D0022BA81 /* DatabasePoolBackupTests.swift */; };
		562205FE1E420EA2005860AC /* DatabasePoolConcurrencyTests.swift in Sources */ = {isa = PBXBuildFile; fileRef = 560A37AA1C90085D00949E71 /* DatabasePoolConcurrencyTests.swift */; };
		562205FF1E420EA2005860AC /* DatabasePoolReadOnlyTests.swift in Sources */ = {isa = PBXBuildFile; fileRef = 56EA869D1C932597002BB4DF /* DatabasePoolReadOnlyTests.swift */; };
		562206091E420EB2005860AC /* DatabaseQueueConcurrencyTests.swift in Sources */ = {isa = PBXBuildFile; fileRef = 563363BC1C93FD5E000BE133 /* DatabaseQueueConcurrencyTests.swift */; };
		5623931B1DECC02000A6B01F /* RowFetchTests.swift in Sources */ = {isa = PBXBuildFile; fileRef = 562393171DECC02000A6B01F /* RowFetchTests.swift */; };
		5623931F1DECC02000A6B01F /* RowFetchTests.swift in Sources */ = {isa = PBXBuildFile; fileRef = 562393171DECC02000A6B01F /* RowFetchTests.swift */; };
		562393331DEDFC5700A6B01F /* AnyCursorTests.swift in Sources */ = {isa = PBXBuildFile; fileRef = 5623932F1DEDFC5700A6B01F /* AnyCursorTests.swift */; };
		562393371DEDFC5700A6B01F /* AnyCursorTests.swift in Sources */ = {isa = PBXBuildFile; fileRef = 5623932F1DEDFC5700A6B01F /* AnyCursorTests.swift */; };
		562393511DEDFEFB00A6B01F /* EnumeratedCursorTests.swift in Sources */ = {isa = PBXBuildFile; fileRef = 5623934D1DEDFEFB00A6B01F /* EnumeratedCursorTests.swift */; };
		562393551DEDFEFB00A6B01F /* EnumeratedCursorTests.swift in Sources */ = {isa = PBXBuildFile; fileRef = 5623934D1DEDFEFB00A6B01F /* EnumeratedCursorTests.swift */; };
		5623935A1DEE013C00A6B01F /* FilterCursorTests.swift in Sources */ = {isa = PBXBuildFile; fileRef = 562393561DEE013C00A6B01F /* FilterCursorTests.swift */; };
		5623935E1DEE013C00A6B01F /* FilterCursorTests.swift in Sources */ = {isa = PBXBuildFile; fileRef = 562393561DEE013C00A6B01F /* FilterCursorTests.swift */; };
		562393631DEE06D300A6B01F /* CursorTests.swift in Sources */ = {isa = PBXBuildFile; fileRef = 5623935F1DEE06D300A6B01F /* CursorTests.swift */; };
		562393671DEE06D300A6B01F /* CursorTests.swift in Sources */ = {isa = PBXBuildFile; fileRef = 5623935F1DEE06D300A6B01F /* CursorTests.swift */; };
		5623936C1DEE0CD200A6B01F /* FlattenCursorTests.swift in Sources */ = {isa = PBXBuildFile; fileRef = 562393681DEE0CD200A6B01F /* FlattenCursorTests.swift */; };
		562393701DEE0CD200A6B01F /* FlattenCursorTests.swift in Sources */ = {isa = PBXBuildFile; fileRef = 562393681DEE0CD200A6B01F /* FlattenCursorTests.swift */; };
		562393751DEE104400A6B01F /* MapCursorTests.swift in Sources */ = {isa = PBXBuildFile; fileRef = 562393711DEE104400A6B01F /* MapCursorTests.swift */; };
		562393791DEE104400A6B01F /* MapCursorTests.swift in Sources */ = {isa = PBXBuildFile; fileRef = 562393711DEE104400A6B01F /* MapCursorTests.swift */; };
		562756461E963AAC0035B653 /* DatabaseWriterTests.swift in Sources */ = {isa = PBXBuildFile; fileRef = 562756421E963AAC0035B653 /* DatabaseWriterTests.swift */; };
		5627564A1E963AAC0035B653 /* DatabaseWriterTests.swift in Sources */ = {isa = PBXBuildFile; fileRef = 562756421E963AAC0035B653 /* DatabaseWriterTests.swift */; };
		562EA8291F17B2AC00FA528C /* CompilationProtocolTests.swift in Sources */ = {isa = PBXBuildFile; fileRef = 562EA8251F17B2AC00FA528C /* CompilationProtocolTests.swift */; };
		562EA82D1F17B2AC00FA528C /* CompilationProtocolTests.swift in Sources */ = {isa = PBXBuildFile; fileRef = 562EA8251F17B2AC00FA528C /* CompilationProtocolTests.swift */; };
		562EA8321F17B9EB00FA528C /* CompilationSubClassTests.swift in Sources */ = {isa = PBXBuildFile; fileRef = 562EA82E1F17B9EB00FA528C /* CompilationSubClassTests.swift */; };
		562EA8361F17B9EB00FA528C /* CompilationSubClassTests.swift in Sources */ = {isa = PBXBuildFile; fileRef = 562EA82E1F17B9EB00FA528C /* CompilationSubClassTests.swift */; };
		5636E9BE1D22574100B9B05F /* FetchRequest.swift in Sources */ = {isa = PBXBuildFile; fileRef = 5636E9BB1D22574100B9B05F /* FetchRequest.swift */; };
		5636E9C11D22574100B9B05F /* FetchRequest.swift in Sources */ = {isa = PBXBuildFile; fileRef = 5636E9BB1D22574100B9B05F /* FetchRequest.swift */; };
		564448861EF56B1B00DD2861 /* DatabaseAfterNextTransactionCommitTests.swift in Sources */ = {isa = PBXBuildFile; fileRef = 564448821EF56B1B00DD2861 /* DatabaseAfterNextTransactionCommitTests.swift */; };
		5644488A1EF56B1B00DD2861 /* DatabaseAfterNextTransactionCommitTests.swift in Sources */ = {isa = PBXBuildFile; fileRef = 564448821EF56B1B00DD2861 /* DatabaseAfterNextTransactionCommitTests.swift */; };
		564E73F3203DA2AC000C443C /* JoinSupportTests.swift in Sources */ = {isa = PBXBuildFile; fileRef = 564E73E7203DA278000C443C /* JoinSupportTests.swift */; };
		564E73F4203DA2AD000C443C /* JoinSupportTests.swift in Sources */ = {isa = PBXBuildFile; fileRef = 564E73E7203DA278000C443C /* JoinSupportTests.swift */; };
		564F9C211F069B4E00877A00 /* DatabaseAggregateTests.swift in Sources */ = {isa = PBXBuildFile; fileRef = 564F9C1D1F069B4E00877A00 /* DatabaseAggregateTests.swift */; };
		564F9C251F069B4E00877A00 /* DatabaseAggregateTests.swift in Sources */ = {isa = PBXBuildFile; fileRef = 564F9C1D1F069B4E00877A00 /* DatabaseAggregateTests.swift */; };
		564F9C301F07611500877A00 /* DatabaseFunction.swift in Sources */ = {isa = PBXBuildFile; fileRef = 564F9C2C1F075DD200877A00 /* DatabaseFunction.swift */; };
		564F9C331F07611800877A00 /* DatabaseFunction.swift in Sources */ = {isa = PBXBuildFile; fileRef = 564F9C2C1F075DD200877A00 /* DatabaseFunction.swift */; };
		5657AABB1D107001006283EF /* NSData.swift in Sources */ = {isa = PBXBuildFile; fileRef = 5657AAB81D107001006283EF /* NSData.swift */; };
		5657AABE1D107001006283EF /* NSData.swift in Sources */ = {isa = PBXBuildFile; fileRef = 5657AAB81D107001006283EF /* NSData.swift */; };
		5657AB111D10899D006283EF /* URL.swift in Sources */ = {isa = PBXBuildFile; fileRef = 5657AB0E1D10899D006283EF /* URL.swift */; };
		5657AB141D10899D006283EF /* URL.swift in Sources */ = {isa = PBXBuildFile; fileRef = 5657AB0E1D10899D006283EF /* URL.swift */; };
		5657AB391D108BA9006283EF /* FoundationDataTests.swift in Sources */ = {isa = PBXBuildFile; fileRef = 5657AB2F1D108BA9006283EF /* FoundationDataTests.swift */; };
		5657AB3D1D108BA9006283EF /* FoundationDataTests.swift in Sources */ = {isa = PBXBuildFile; fileRef = 5657AB2F1D108BA9006283EF /* FoundationDataTests.swift */; };
		5657AB411D108BA9006283EF /* FoundationNSDataTests.swift in Sources */ = {isa = PBXBuildFile; fileRef = 5657AB301D108BA9006283EF /* FoundationNSDataTests.swift */; };
		5657AB451D108BA9006283EF /* FoundationNSDataTests.swift in Sources */ = {isa = PBXBuildFile; fileRef = 5657AB301D108BA9006283EF /* FoundationNSDataTests.swift */; };
		5657AB491D108BA9006283EF /* FoundationNSNullTests.swift in Sources */ = {isa = PBXBuildFile; fileRef = 5657AB311D108BA9006283EF /* FoundationNSNullTests.swift */; };
		5657AB4D1D108BA9006283EF /* FoundationNSNullTests.swift in Sources */ = {isa = PBXBuildFile; fileRef = 5657AB311D108BA9006283EF /* FoundationNSNullTests.swift */; };
		5657AB511D108BA9006283EF /* FoundationNSNumberTests.swift in Sources */ = {isa = PBXBuildFile; fileRef = 5657AB321D108BA9006283EF /* FoundationNSNumberTests.swift */; };
		5657AB551D108BA9006283EF /* FoundationNSNumberTests.swift in Sources */ = {isa = PBXBuildFile; fileRef = 5657AB321D108BA9006283EF /* FoundationNSNumberTests.swift */; };
		5657AB591D108BA9006283EF /* FoundationNSStringTests.swift in Sources */ = {isa = PBXBuildFile; fileRef = 5657AB331D108BA9006283EF /* FoundationNSStringTests.swift */; };
		5657AB5D1D108BA9006283EF /* FoundationNSStringTests.swift in Sources */ = {isa = PBXBuildFile; fileRef = 5657AB331D108BA9006283EF /* FoundationNSStringTests.swift */; };
		5657AB611D108BA9006283EF /* FoundationNSURLTests.swift in Sources */ = {isa = PBXBuildFile; fileRef = 5657AB341D108BA9006283EF /* FoundationNSURLTests.swift */; };
		5657AB651D108BA9006283EF /* FoundationNSURLTests.swift in Sources */ = {isa = PBXBuildFile; fileRef = 5657AB341D108BA9006283EF /* FoundationNSURLTests.swift */; };
		5657AB691D108BA9006283EF /* FoundationURLTests.swift in Sources */ = {isa = PBXBuildFile; fileRef = 5657AB351D108BA9006283EF /* FoundationURLTests.swift */; };
		5657AB6D1D108BA9006283EF /* FoundationURLTests.swift in Sources */ = {isa = PBXBuildFile; fileRef = 5657AB351D108BA9006283EF /* FoundationURLTests.swift */; };
		5659F48A1EA8D94E004A4992 /* Utils.swift in Sources */ = {isa = PBXBuildFile; fileRef = 5659F4871EA8D94E004A4992 /* Utils.swift */; };
		5659F48D1EA8D94E004A4992 /* Utils.swift in Sources */ = {isa = PBXBuildFile; fileRef = 5659F4871EA8D94E004A4992 /* Utils.swift */; };
		5659F4921EA8D964004A4992 /* ReadWriteBox.swift in Sources */ = {isa = PBXBuildFile; fileRef = 5659F48F1EA8D964004A4992 /* ReadWriteBox.swift */; };
		5659F4951EA8D964004A4992 /* ReadWriteBox.swift in Sources */ = {isa = PBXBuildFile; fileRef = 5659F48F1EA8D964004A4992 /* ReadWriteBox.swift */; };
		5659F49A1EA8D989004A4992 /* Pool.swift in Sources */ = {isa = PBXBuildFile; fileRef = 5659F4971EA8D989004A4992 /* Pool.swift */; };
		5659F49D1EA8D989004A4992 /* Pool.swift in Sources */ = {isa = PBXBuildFile; fileRef = 5659F4971EA8D989004A4992 /* Pool.swift */; };
		5659F4A21EA8D997004A4992 /* Result.swift in Sources */ = {isa = PBXBuildFile; fileRef = 5659F49F1EA8D997004A4992 /* Result.swift */; };
		5659F4A51EA8D997004A4992 /* Result.swift in Sources */ = {isa = PBXBuildFile; fileRef = 5659F49F1EA8D997004A4992 /* Result.swift */; };
		565EFAF11D0436CE00A8FA9D /* NumericOverflowTests.swift in Sources */ = {isa = PBXBuildFile; fileRef = 565EFAED1D0436CE00A8FA9D /* NumericOverflowTests.swift */; };
		565EFAF51D0436CE00A8FA9D /* NumericOverflowTests.swift in Sources */ = {isa = PBXBuildFile; fileRef = 565EFAED1D0436CE00A8FA9D /* NumericOverflowTests.swift */; };
		5664759C1D97D8A000FF74B8 /* SQLCollection.swift in Sources */ = {isa = PBXBuildFile; fileRef = 566475991D97D8A000FF74B8 /* SQLCollection.swift */; };
		5664759F1D97D8A000FF74B8 /* SQLCollection.swift in Sources */ = {isa = PBXBuildFile; fileRef = 566475991D97D8A000FF74B8 /* SQLCollection.swift */; };
		566475A41D9810A400FF74B8 /* SQLSelectable+QueryInterface.swift in Sources */ = {isa = PBXBuildFile; fileRef = 566475A11D9810A400FF74B8 /* SQLSelectable+QueryInterface.swift */; };
		566475A71D9810A400FF74B8 /* SQLSelectable+QueryInterface.swift in Sources */ = {isa = PBXBuildFile; fileRef = 566475A11D9810A400FF74B8 /* SQLSelectable+QueryInterface.swift */; };
		566475BC1D981AD200FF74B8 /* SQLSpecificExpressible+QueryInterface.swift in Sources */ = {isa = PBXBuildFile; fileRef = 566475B91D981AD200FF74B8 /* SQLSpecificExpressible+QueryInterface.swift */; };
		566475BF1D981AD200FF74B8 /* SQLSpecificExpressible+QueryInterface.swift in Sources */ = {isa = PBXBuildFile; fileRef = 566475B91D981AD200FF74B8 /* SQLSpecificExpressible+QueryInterface.swift */; };
		566475CE1D981D5E00FF74B8 /* SQLFunctions.swift in Sources */ = {isa = PBXBuildFile; fileRef = 566475CA1D981D5E00FF74B8 /* SQLFunctions.swift */; };
		566475D11D981D5E00FF74B8 /* SQLFunctions.swift in Sources */ = {isa = PBXBuildFile; fileRef = 566475CA1D981D5E00FF74B8 /* SQLFunctions.swift */; };
		566475D51D981D5E00FF74B8 /* SQLOperators.swift in Sources */ = {isa = PBXBuildFile; fileRef = 566475CB1D981D5E00FF74B8 /* SQLOperators.swift */; };
		566475D81D981D5E00FF74B8 /* SQLOperators.swift in Sources */ = {isa = PBXBuildFile; fileRef = 566475CB1D981D5E00FF74B8 /* SQLOperators.swift */; };
		5665F868203EF4640084C6C0 /* ColumnInfoTests.swift in Sources */ = {isa = PBXBuildFile; fileRef = 5665F865203EF4590084C6C0 /* ColumnInfoTests.swift */; };
		5665F869203EF4650084C6C0 /* ColumnInfoTests.swift in Sources */ = {isa = PBXBuildFile; fileRef = 5665F865203EF4590084C6C0 /* ColumnInfoTests.swift */; };
		566A842D20413D9A00E50BFD /* DatabaseSnapshot.swift in Sources */ = {isa = PBXBuildFile; fileRef = 566A842B20413D9A00E50BFD /* DatabaseSnapshot.swift */; };
		566A842E20413D9A00E50BFD /* DatabaseSnapshot.swift in Sources */ = {isa = PBXBuildFile; fileRef = 566A842B20413D9A00E50BFD /* DatabaseSnapshot.swift */; };
		566A843520413DE400E50BFD /* DatabaseSnapshotTests.swift in Sources */ = {isa = PBXBuildFile; fileRef = 566A843420413DE400E50BFD /* DatabaseSnapshotTests.swift */; };
		566A843620413DE400E50BFD /* DatabaseSnapshotTests.swift in Sources */ = {isa = PBXBuildFile; fileRef = 566A843420413DE400E50BFD /* DatabaseSnapshotTests.swift */; };
		566A84432041AB2D00E50BFD /* MutablePersistableRecordChangesTests.swift in Sources */ = {isa = PBXBuildFile; fileRef = 566A84422041AB2D00E50BFD /* MutablePersistableRecordChangesTests.swift */; };
		566A84442041AB2D00E50BFD /* MutablePersistableRecordChangesTests.swift in Sources */ = {isa = PBXBuildFile; fileRef = 566A84422041AB2D00E50BFD /* MutablePersistableRecordChangesTests.swift */; };
		566AD8B41D5318F4002EC1A8 /* TableDefinition.swift in Sources */ = {isa = PBXBuildFile; fileRef = 566AD8B11D5318F4002EC1A8 /* TableDefinition.swift */; };
		566AD8B71D5318F4002EC1A8 /* TableDefinition.swift in Sources */ = {isa = PBXBuildFile; fileRef = 566AD8B11D5318F4002EC1A8 /* TableDefinition.swift */; };
		566AD8C91D531BEB002EC1A8 /* TableDefinitionTests.swift in Sources */ = {isa = PBXBuildFile; fileRef = 566AD8C51D531BE4002EC1A8 /* TableDefinitionTests.swift */; };
		566AD8CD1D531BEE002EC1A8 /* TableDefinitionTests.swift in Sources */ = {isa = PBXBuildFile; fileRef = 566AD8C51D531BE4002EC1A8 /* TableDefinitionTests.swift */; };
		566B910B1FA4C3970012D5B0 /* Database+Statements.swift in Sources */ = {isa = PBXBuildFile; fileRef = 566B91081FA4C3960012D5B0 /* Database+Statements.swift */; };
		566B910E1FA4C3970012D5B0 /* Database+Statements.swift in Sources */ = {isa = PBXBuildFile; fileRef = 566B91081FA4C3960012D5B0 /* Database+Statements.swift */; };
		566B91151FA4C3F50012D5B0 /* DatabaseCollation.swift in Sources */ = {isa = PBXBuildFile; fileRef = 566B91121FA4C3F50012D5B0 /* DatabaseCollation.swift */; };
		566B91181FA4C3F50012D5B0 /* DatabaseCollation.swift in Sources */ = {isa = PBXBuildFile; fileRef = 566B91121FA4C3F50012D5B0 /* DatabaseCollation.swift */; };
		566B91251FA4CF810012D5B0 /* Database+Schema.swift in Sources */ = {isa = PBXBuildFile; fileRef = 566B91221FA4CF810012D5B0 /* Database+Schema.swift */; };
		566B91281FA4CF810012D5B0 /* Database+Schema.swift in Sources */ = {isa = PBXBuildFile; fileRef = 566B91221FA4CF810012D5B0 /* Database+Schema.swift */; };
		566B912D1FA4D0CC0012D5B0 /* StatementAuthorizer.swift in Sources */ = {isa = PBXBuildFile; fileRef = 566B912A1FA4D0CC0012D5B0 /* StatementAuthorizer.swift */; };
		566B91301FA4D0CC0012D5B0 /* StatementAuthorizer.swift in Sources */ = {isa = PBXBuildFile; fileRef = 566B912A1FA4D0CC0012D5B0 /* StatementAuthorizer.swift */; };
		566B91351FA4D3810012D5B0 /* TransactionObserver.swift in Sources */ = {isa = PBXBuildFile; fileRef = 566B91321FA4D3810012D5B0 /* TransactionObserver.swift */; };
		566B91381FA4D3810012D5B0 /* TransactionObserver.swift in Sources */ = {isa = PBXBuildFile; fileRef = 566B91321FA4D3810012D5B0 /* TransactionObserver.swift */; };
		567071F4208A00BE006AD95A /* SQLiteDateParser.swift in Sources */ = {isa = PBXBuildFile; fileRef = 567071F2208A00BE006AD95A /* SQLiteDateParser.swift */; };
		567071F5208A00BE006AD95A /* SQLiteDateParser.swift in Sources */ = {isa = PBXBuildFile; fileRef = 567071F2208A00BE006AD95A /* SQLiteDateParser.swift */; };
		5671FC221DA3CAC9003BF4FF /* FTS3TokenizerDescriptor.swift in Sources */ = {isa = PBXBuildFile; fileRef = 5671FC1F1DA3CAC9003BF4FF /* FTS3TokenizerDescriptor.swift */; };
		5671FC251DA3CAC9003BF4FF /* FTS3TokenizerDescriptor.swift in Sources */ = {isa = PBXBuildFile; fileRef = 5671FC1F1DA3CAC9003BF4FF /* FTS3TokenizerDescriptor.swift */; };
		56741EAB1E66A8B3003E422D /* FetchRequestTests.swift in Sources */ = {isa = PBXBuildFile; fileRef = 56741EA71E66A8B3003E422D /* FetchRequestTests.swift */; };
		56741EAF1E66A8B3003E422D /* FetchRequestTests.swift in Sources */ = {isa = PBXBuildFile; fileRef = 56741EA71E66A8B3003E422D /* FetchRequestTests.swift */; };
		5674A6E51F307F0E0095F066 /* DatabaseValueConvertible+Decodable.swift in Sources */ = {isa = PBXBuildFile; fileRef = 5674A6E31F307F0E0095F066 /* DatabaseValueConvertible+Decodable.swift */; };
		5674A6E61F307F0E0095F066 /* DatabaseValueConvertible+Decodable.swift in Sources */ = {isa = PBXBuildFile; fileRef = 5674A6E31F307F0E0095F066 /* DatabaseValueConvertible+Decodable.swift */; };
		5674A6EC1F307F0E0095F066 /* DatabaseValueConvertible+Encodable.swift in Sources */ = {isa = PBXBuildFile; fileRef = 5674A6E21F307F0E0095F066 /* DatabaseValueConvertible+Encodable.swift */; };
		5674A6ED1F307F0E0095F066 /* DatabaseValueConvertible+Encodable.swift in Sources */ = {isa = PBXBuildFile; fileRef = 5674A6E21F307F0E0095F066 /* DatabaseValueConvertible+Encodable.swift */; };
		5674A6F51F307F600095F066 /* PersistableRecord+Encodable.swift in Sources */ = {isa = PBXBuildFile; fileRef = 5674A6F31F307F600095F066 /* PersistableRecord+Encodable.swift */; };
		5674A6F61F307F600095F066 /* PersistableRecord+Encodable.swift in Sources */ = {isa = PBXBuildFile; fileRef = 5674A6F31F307F600095F066 /* PersistableRecord+Encodable.swift */; };
		5674A6FC1F307F600095F066 /* FetchableRecord+Decodable.swift in Sources */ = {isa = PBXBuildFile; fileRef = 5674A6F21F307F600095F066 /* FetchableRecord+Decodable.swift */; };
		5674A6FD1F307F600095F066 /* FetchableRecord+Decodable.swift in Sources */ = {isa = PBXBuildFile; fileRef = 5674A6F21F307F600095F066 /* FetchableRecord+Decodable.swift */; };
		5674A7041F307FCD0095F066 /* DatabaseValueConvertible+ReferenceConvertible.swift in Sources */ = {isa = PBXBuildFile; fileRef = 5674A7021F307FCD0095F066 /* DatabaseValueConvertible+ReferenceConvertible.swift */; };
		5674A7051F307FCD0095F066 /* DatabaseValueConvertible+ReferenceConvertible.swift in Sources */ = {isa = PBXBuildFile; fileRef = 5674A7021F307FCD0095F066 /* DatabaseValueConvertible+ReferenceConvertible.swift */; };
		5674A70C1F3087710095F066 /* DatabaseValueConvertibleEncodableTests.swift in Sources */ = {isa = PBXBuildFile; fileRef = 5674A70B1F3087700095F066 /* DatabaseValueConvertibleEncodableTests.swift */; };
		5674A70E1F3087710095F066 /* DatabaseValueConvertibleEncodableTests.swift in Sources */ = {isa = PBXBuildFile; fileRef = 5674A70B1F3087700095F066 /* DatabaseValueConvertibleEncodableTests.swift */; };
		5674A7141F3087710095F066 /* DatabaseValueConvertibleDecodableTests.swift in Sources */ = {isa = PBXBuildFile; fileRef = 5674A70A1F3087700095F066 /* DatabaseValueConvertibleDecodableTests.swift */; };
		5674A7161F3087710095F066 /* DatabaseValueConvertibleDecodableTests.swift in Sources */ = {isa = PBXBuildFile; fileRef = 5674A70A1F3087700095F066 /* DatabaseValueConvertibleDecodableTests.swift */; };
		5674A71D1F30A8DF0095F066 /* MutablePersistableRecordEncodableTests.swift in Sources */ = {isa = PBXBuildFile; fileRef = 5674A71C1F30A8DF0095F066 /* MutablePersistableRecordEncodableTests.swift */; };
		5674A71F1F30A8DF0095F066 /* MutablePersistableRecordEncodableTests.swift in Sources */ = {isa = PBXBuildFile; fileRef = 5674A71C1F30A8DF0095F066 /* MutablePersistableRecordEncodableTests.swift */; };
		5674A7271F30A9090095F066 /* FetchableRecordDecodableTests.swift in Sources */ = {isa = PBXBuildFile; fileRef = 5674A7261F30A9090095F066 /* FetchableRecordDecodableTests.swift */; };
		5674A7291F30A9090095F066 /* FetchableRecordDecodableTests.swift in Sources */ = {isa = PBXBuildFile; fileRef = 5674A7261F30A9090095F066 /* FetchableRecordDecodableTests.swift */; };
		567A80561D41350C00C7DCEC /* IndexInfoTests.swift in Sources */ = {isa = PBXBuildFile; fileRef = 567A80521D41350C00C7DCEC /* IndexInfoTests.swift */; };
		567A805A1D41350C00C7DCEC /* IndexInfoTests.swift in Sources */ = {isa = PBXBuildFile; fileRef = 567A80521D41350C00C7DCEC /* IndexInfoTests.swift */; };
		567DAF1E1EAB61ED00FC0928 /* grdb_config.h in Headers */ = {isa = PBXBuildFile; fileRef = 567DAF141EAB61ED00FC0928 /* grdb_config.h */; settings = {ATTRIBUTES = (Private, ); }; };
		567DAF211EAB61ED00FC0928 /* grdb_config.h in Headers */ = {isa = PBXBuildFile; fileRef = 567DAF141EAB61ED00FC0928 /* grdb_config.h */; settings = {ATTRIBUTES = (Private, ); }; };
		567DAF381EAB789800FC0928 /* DatabaseLogErrorTests.swift in Sources */ = {isa = PBXBuildFile; fileRef = 567DAF341EAB789800FC0928 /* DatabaseLogErrorTests.swift */; };
		567DAF3C1EAB789800FC0928 /* DatabaseLogErrorTests.swift in Sources */ = {isa = PBXBuildFile; fileRef = 567DAF341EAB789800FC0928 /* DatabaseLogErrorTests.swift */; };
		567F45AB1F888B2600030B59 /* TruncateOptimizationTests.swift in Sources */ = {isa = PBXBuildFile; fileRef = 567F45A71F888B2600030B59 /* TruncateOptimizationTests.swift */; };
		567F45AF1F888B2600030B59 /* TruncateOptimizationTests.swift in Sources */ = {isa = PBXBuildFile; fileRef = 567F45A71F888B2600030B59 /* TruncateOptimizationTests.swift */; };
		568068341EBBA26100EFB8AA /* SQLRequestTests.swift in Sources */ = {isa = PBXBuildFile; fileRef = 568068301EBBA26100EFB8AA /* SQLRequestTests.swift */; };
		568068381EBBA26100EFB8AA /* SQLRequestTests.swift in Sources */ = {isa = PBXBuildFile; fileRef = 568068301EBBA26100EFB8AA /* SQLRequestTests.swift */; };
		56873BEE1F2CB400004D24B4 /* Fixits-1.2.swift in Sources */ = {isa = PBXBuildFile; fileRef = 56873BEB1F2CB400004D24B4 /* Fixits-1.2.swift */; };
		56873BF11F2CB400004D24B4 /* Fixits-1.2.swift in Sources */ = {isa = PBXBuildFile; fileRef = 56873BEB1F2CB400004D24B4 /* Fixits-1.2.swift */; };
		5690C3291D23E6D800E59934 /* FoundationDateComponentsTests.swift in Sources */ = {isa = PBXBuildFile; fileRef = 5690C3251D23E6D800E59934 /* FoundationDateComponentsTests.swift */; };
		5690C32D1D23E6D800E59934 /* FoundationDateComponentsTests.swift in Sources */ = {isa = PBXBuildFile; fileRef = 5690C3251D23E6D800E59934 /* FoundationDateComponentsTests.swift */; };
		5690C33A1D23E7D200E59934 /* FoundationDateTests.swift in Sources */ = {isa = PBXBuildFile; fileRef = 5690C3361D23E7D200E59934 /* FoundationDateTests.swift */; };
		5690C33E1D23E7D200E59934 /* FoundationDateTests.swift in Sources */ = {isa = PBXBuildFile; fileRef = 5690C3361D23E7D200E59934 /* FoundationDateTests.swift */; };
		5690C3421D23E82A00E59934 /* Data.swift in Sources */ = {isa = PBXBuildFile; fileRef = 5690C33F1D23E82A00E59934 /* Data.swift */; };
		5690C3451D23E82A00E59934 /* Data.swift in Sources */ = {isa = PBXBuildFile; fileRef = 5690C33F1D23E82A00E59934 /* Data.swift */; };
		5698AC061D9B9FCF0056AF8C /* QueryInterfaceExtensibilityTests.swift in Sources */ = {isa = PBXBuildFile; fileRef = 5698AC021D9B9FCF0056AF8C /* QueryInterfaceExtensibilityTests.swift */; };
		5698AC0A1D9B9FCF0056AF8C /* QueryInterfaceExtensibilityTests.swift in Sources */ = {isa = PBXBuildFile; fileRef = 5698AC021D9B9FCF0056AF8C /* QueryInterfaceExtensibilityTests.swift */; };
		5698AC391D9E5A590056AF8C /* FTS3Pattern.swift in Sources */ = {isa = PBXBuildFile; fileRef = 5698AC361D9E5A590056AF8C /* FTS3Pattern.swift */; };
		5698AC3C1D9E5A590056AF8C /* FTS3Pattern.swift in Sources */ = {isa = PBXBuildFile; fileRef = 5698AC361D9E5A590056AF8C /* FTS3Pattern.swift */; };
		5698AC431DA2BED90056AF8C /* FTS3PatternTests.swift in Sources */ = {isa = PBXBuildFile; fileRef = 5698AC3F1DA2BED90056AF8C /* FTS3PatternTests.swift */; };
		5698AC471DA2BED90056AF8C /* FTS3PatternTests.swift in Sources */ = {isa = PBXBuildFile; fileRef = 5698AC3F1DA2BED90056AF8C /* FTS3PatternTests.swift */; };
		5698AC4C1DA2D48A0056AF8C /* FTS3RecordTests.swift in Sources */ = {isa = PBXBuildFile; fileRef = 5698AC481DA2D48A0056AF8C /* FTS3RecordTests.swift */; };
		5698AC501DA2D48A0056AF8C /* FTS3RecordTests.swift in Sources */ = {isa = PBXBuildFile; fileRef = 5698AC481DA2D48A0056AF8C /* FTS3RecordTests.swift */; };
		5698AC7A1DA37DCB0056AF8C /* VirtualTableModule.swift in Sources */ = {isa = PBXBuildFile; fileRef = 5698AC771DA37DCB0056AF8C /* VirtualTableModule.swift */; };
		5698AC7D1DA37DCB0056AF8C /* VirtualTableModule.swift in Sources */ = {isa = PBXBuildFile; fileRef = 5698AC771DA37DCB0056AF8C /* VirtualTableModule.swift */; };
		5698AC831DA380A20056AF8C /* VirtualTableModuleTests.swift in Sources */ = {isa = PBXBuildFile; fileRef = 5698AC7F1DA380A20056AF8C /* VirtualTableModuleTests.swift */; };
		5698AC871DA380A20056AF8C /* VirtualTableModuleTests.swift in Sources */ = {isa = PBXBuildFile; fileRef = 5698AC7F1DA380A20056AF8C /* VirtualTableModuleTests.swift */; };
		5698AC8C1DA389380056AF8C /* FTS3TableBuilderTests.swift in Sources */ = {isa = PBXBuildFile; fileRef = 5698AC881DA389380056AF8C /* FTS3TableBuilderTests.swift */; };
		5698AC901DA389380056AF8C /* FTS3TableBuilderTests.swift in Sources */ = {isa = PBXBuildFile; fileRef = 5698AC881DA389380056AF8C /* FTS3TableBuilderTests.swift */; };
		5698AC991DA4B0430056AF8C /* FTS4RecordTests.swift in Sources */ = {isa = PBXBuildFile; fileRef = 5698AC941DA4B0430056AF8C /* FTS4RecordTests.swift */; };
		5698AC9D1DA4B0430056AF8C /* FTS4RecordTests.swift in Sources */ = {isa = PBXBuildFile; fileRef = 5698AC941DA4B0430056AF8C /* FTS4RecordTests.swift */; };
		5698ACA11DA4B0430056AF8C /* FTS4TableBuilderTests.swift in Sources */ = {isa = PBXBuildFile; fileRef = 5698AC951DA4B0430056AF8C /* FTS4TableBuilderTests.swift */; };
		5698ACA51DA4B0430056AF8C /* FTS4TableBuilderTests.swift in Sources */ = {isa = PBXBuildFile; fileRef = 5698AC951DA4B0430056AF8C /* FTS4TableBuilderTests.swift */; };
		5698ACB91DA6285E0056AF8C /* FTS3TokenizerTests.swift in Sources */ = {isa = PBXBuildFile; fileRef = 5698ACB51DA6285E0056AF8C /* FTS3TokenizerTests.swift */; };
		5698ACBD1DA6285E0056AF8C /* FTS3TokenizerTests.swift in Sources */ = {isa = PBXBuildFile; fileRef = 5698ACB51DA6285E0056AF8C /* FTS3TokenizerTests.swift */; };
		5698ACCB1DA62A2D0056AF8C /* FTS5TokenizerTests.swift in Sources */ = {isa = PBXBuildFile; fileRef = 5698ACCA1DA62A2D0056AF8C /* FTS5TokenizerTests.swift */; };
		5698ACCC1DA62A2D0056AF8C /* FTS5TokenizerTests.swift in Sources */ = {isa = PBXBuildFile; fileRef = 5698ACCA1DA62A2D0056AF8C /* FTS5TokenizerTests.swift */; };
		5698ACD11DA8C2620056AF8C /* RecordPrimaryKeyHiddenRowIDTests.swift in Sources */ = {isa = PBXBuildFile; fileRef = 5698ACCD1DA8C2620056AF8C /* RecordPrimaryKeyHiddenRowIDTests.swift */; };
		5698ACD51DA8C2620056AF8C /* RecordPrimaryKeyHiddenRowIDTests.swift in Sources */ = {isa = PBXBuildFile; fileRef = 5698ACCD1DA8C2620056AF8C /* RecordPrimaryKeyHiddenRowIDTests.swift */; };
		5698ACDA1DA925430056AF8C /* RowTestCase.swift in Sources */ = {isa = PBXBuildFile; fileRef = 5698ACD61DA925420056AF8C /* RowTestCase.swift */; };
		5698ACDE1DA925430056AF8C /* RowTestCase.swift in Sources */ = {isa = PBXBuildFile; fileRef = 5698ACD61DA925420056AF8C /* RowTestCase.swift */; };
		5698AD011DAA8ACB0056AF8C /* FTS5CustomTokenizerTests.swift in Sources */ = {isa = PBXBuildFile; fileRef = 5698AD001DAA8ACA0056AF8C /* FTS5CustomTokenizerTests.swift */; };
		5698AD021DAA8ACB0056AF8C /* FTS5CustomTokenizerTests.swift in Sources */ = {isa = PBXBuildFile; fileRef = 5698AD001DAA8ACA0056AF8C /* FTS5CustomTokenizerTests.swift */; };
		5698AD161DAAD16F0056AF8C /* FTS5Tokenizer.swift in Sources */ = {isa = PBXBuildFile; fileRef = 5698AD151DAAD16F0056AF8C /* FTS5Tokenizer.swift */; };
		5698AD171DAAD16F0056AF8C /* FTS5Tokenizer.swift in Sources */ = {isa = PBXBuildFile; fileRef = 5698AD151DAAD16F0056AF8C /* FTS5Tokenizer.swift */; };
		5698AD231DABAEFA0056AF8C /* FTS5WrapperTokenizer.swift in Sources */ = {isa = PBXBuildFile; fileRef = 5698AD201DABAEFA0056AF8C /* FTS5WrapperTokenizer.swift */; };
		5698AD261DABAEFA0056AF8C /* FTS5WrapperTokenizer.swift in Sources */ = {isa = PBXBuildFile; fileRef = 5698AD201DABAEFA0056AF8C /* FTS5WrapperTokenizer.swift */; };
		5698AD371DABAF4A0056AF8C /* FTS5CustomTokenizer.swift in Sources */ = {isa = PBXBuildFile; fileRef = 5698AD341DABAF4A0056AF8C /* FTS5CustomTokenizer.swift */; };
		5698AD3A1DABAF4A0056AF8C /* FTS5CustomTokenizer.swift in Sources */ = {isa = PBXBuildFile; fileRef = 5698AD341DABAF4A0056AF8C /* FTS5CustomTokenizer.swift */; };
		569A98F82039B716008D7DBF /* Fixits-3.0.swift in Sources */ = {isa = PBXBuildFile; fileRef = 569A98F62039B716008D7DBF /* Fixits-3.0.swift */; };
		569A98F92039B716008D7DBF /* Fixits-3.0.swift in Sources */ = {isa = PBXBuildFile; fileRef = 569A98F62039B716008D7DBF /* Fixits-3.0.swift */; };
		569B7FA4201C90430069DE70 /* Swift4.1.swift in Sources */ = {isa = PBXBuildFile; fileRef = 569B7FA2201C90430069DE70 /* Swift4.1.swift */; };
		569B7FA5201C90430069DE70 /* Swift4.1.swift in Sources */ = {isa = PBXBuildFile; fileRef = 569B7FA2201C90430069DE70 /* Swift4.1.swift */; };
		569EF0E6200D37FD00A9FA45 /* DatabaseRegion.swift in Sources */ = {isa = PBXBuildFile; fileRef = 569EF0E5200D37FC00A9FA45 /* DatabaseRegion.swift */; };
		569EF0E7200D37FD00A9FA45 /* DatabaseRegion.swift in Sources */ = {isa = PBXBuildFile; fileRef = 569EF0E5200D37FC00A9FA45 /* DatabaseRegion.swift */; };
		56A4CDB31D4234B200B1A9B9 /* SQLExpressionLiteralTests.swift in Sources */ = {isa = PBXBuildFile; fileRef = 56A4CDAF1D4234B200B1A9B9 /* SQLExpressionLiteralTests.swift */; };
		56A4CDB71D4234B200B1A9B9 /* SQLExpressionLiteralTests.swift in Sources */ = {isa = PBXBuildFile; fileRef = 56A4CDAF1D4234B200B1A9B9 /* SQLExpressionLiteralTests.swift */; };
		56A5EF121EF7F20B00F03071 /* ForeignKeyInfoTests.swift in Sources */ = {isa = PBXBuildFile; fileRef = 56A5EF0E1EF7F20B00F03071 /* ForeignKeyInfoTests.swift */; };
		56A5EF161EF7F20B00F03071 /* ForeignKeyInfoTests.swift in Sources */ = {isa = PBXBuildFile; fileRef = 56A5EF0E1EF7F20B00F03071 /* ForeignKeyInfoTests.swift */; };
		56A8C2321D1914540096E9D4 /* UUID.swift in Sources */ = {isa = PBXBuildFile; fileRef = 56A8C22F1D1914540096E9D4 /* UUID.swift */; };
		56A8C2351D1914540096E9D4 /* UUID.swift in Sources */ = {isa = PBXBuildFile; fileRef = 56A8C22F1D1914540096E9D4 /* UUID.swift */; };
		56A8C2451D1918EF0096E9D4 /* FoundationNSUUIDTests.swift in Sources */ = {isa = PBXBuildFile; fileRef = 56A8C2361D1914790096E9D4 /* FoundationNSUUIDTests.swift */; };
		56A8C2461D1918EF0096E9D4 /* FoundationUUIDTests.swift in Sources */ = {isa = PBXBuildFile; fileRef = 56A8C21E1D1914110096E9D4 /* FoundationUUIDTests.swift */; };
		56A8C24D1D1918F30096E9D4 /* FoundationNSUUIDTests.swift in Sources */ = {isa = PBXBuildFile; fileRef = 56A8C2361D1914790096E9D4 /* FoundationNSUUIDTests.swift */; };
		56A8C24E1D1918F30096E9D4 /* FoundationUUIDTests.swift in Sources */ = {isa = PBXBuildFile; fileRef = 56A8C21E1D1914110096E9D4 /* FoundationUUIDTests.swift */; };
		56AF746E1D41FB9C005E9FF3 /* DatabaseValueConvertibleEscapingTests.swift in Sources */ = {isa = PBXBuildFile; fileRef = 56AF746A1D41FB9C005E9FF3 /* DatabaseValueConvertibleEscapingTests.swift */; };
		56AF74721D41FB9C005E9FF3 /* DatabaseValueConvertibleEscapingTests.swift in Sources */ = {isa = PBXBuildFile; fileRef = 56AF746A1D41FB9C005E9FF3 /* DatabaseValueConvertibleEscapingTests.swift */; };
		56B021CC1D8C0D3900B239BB /* MutablePersistableRecordPersistenceConflictPolicyTests.swift in Sources */ = {isa = PBXBuildFile; fileRef = 56B021C81D8C0D3900B239BB /* MutablePersistableRecordPersistenceConflictPolicyTests.swift */; };
		56B021D01D8C0D3900B239BB /* MutablePersistableRecordPersistenceConflictPolicyTests.swift in Sources */ = {isa = PBXBuildFile; fileRef = 56B021C81D8C0D3900B239BB /* MutablePersistableRecordPersistenceConflictPolicyTests.swift */; };
		56B14E821D4DAE54000BF4A3 /* RowFromDictionaryLiteralTests.swift in Sources */ = {isa = PBXBuildFile; fileRef = 56B14E7E1D4DAE54000BF4A3 /* RowFromDictionaryLiteralTests.swift */; };
		56B14E861D4DAE54000BF4A3 /* RowFromDictionaryLiteralTests.swift in Sources */ = {isa = PBXBuildFile; fileRef = 56B14E7E1D4DAE54000BF4A3 /* RowFromDictionaryLiteralTests.swift */; };
		56B9649F1DA51B4C0002DA19 /* FTS5.swift in Sources */ = {isa = PBXBuildFile; fileRef = 56B9649C1DA51B4C0002DA19 /* FTS5.swift */; };
		56B964A21DA51B4C0002DA19 /* FTS5.swift in Sources */ = {isa = PBXBuildFile; fileRef = 56B9649C1DA51B4C0002DA19 /* FTS5.swift */; };
		56B964B31DA51D010002DA19 /* FTS5TokenizerDescriptor.swift in Sources */ = {isa = PBXBuildFile; fileRef = 56B964B01DA51D010002DA19 /* FTS5TokenizerDescriptor.swift */; };
		56B964B61DA51D010002DA19 /* FTS5TokenizerDescriptor.swift in Sources */ = {isa = PBXBuildFile; fileRef = 56B964B01DA51D010002DA19 /* FTS5TokenizerDescriptor.swift */; };
		56B964BB1DA51D0A0002DA19 /* FTS5Pattern.swift in Sources */ = {isa = PBXBuildFile; fileRef = 56B964B81DA51D0A0002DA19 /* FTS5Pattern.swift */; };
		56B964BE1DA51D0A0002DA19 /* FTS5Pattern.swift in Sources */ = {isa = PBXBuildFile; fileRef = 56B964B81DA51D0A0002DA19 /* FTS5Pattern.swift */; };
		56B964C61DA521450002DA19 /* FTS5PatternTests.swift in Sources */ = {isa = PBXBuildFile; fileRef = 56B964C01DA521450002DA19 /* FTS5PatternTests.swift */; };
		56B964CA1DA521450002DA19 /* FTS5PatternTests.swift in Sources */ = {isa = PBXBuildFile; fileRef = 56B964C01DA521450002DA19 /* FTS5PatternTests.swift */; };
		56B964D21DA521450002DA19 /* FTS5RecordTests.swift in Sources */ = {isa = PBXBuildFile; fileRef = 56B964C11DA521450002DA19 /* FTS5RecordTests.swift */; };
		56B964D61DA521450002DA19 /* FTS5TableBuilderTests.swift in Sources */ = {isa = PBXBuildFile; fileRef = 56B964C21DA521450002DA19 /* FTS5TableBuilderTests.swift */; };
		56B964DA1DA521450002DA19 /* FTS5TableBuilderTests.swift in Sources */ = {isa = PBXBuildFile; fileRef = 56B964C21DA521450002DA19 /* FTS5TableBuilderTests.swift */; };
		56B964DB1DA5216B0002DA19 /* FTS5RecordTests.swift in Sources */ = {isa = PBXBuildFile; fileRef = 56B964C11DA521450002DA19 /* FTS5RecordTests.swift */; };
		56BB6EAB1D3009B100A1CA52 /* SchedulingWatchdog.swift in Sources */ = {isa = PBXBuildFile; fileRef = 56BB6EA81D3009B100A1CA52 /* SchedulingWatchdog.swift */; };
		56BB6EAE1D3009B100A1CA52 /* SchedulingWatchdog.swift in Sources */ = {isa = PBXBuildFile; fileRef = 56BB6EA81D3009B100A1CA52 /* SchedulingWatchdog.swift */; };
		56BF6D311DEF47DA006039A3 /* Fixits-0-84-0.swift in Sources */ = {isa = PBXBuildFile; fileRef = 56BF6D2C1DEF47DA006039A3 /* Fixits-0-84-0.swift */; };
		56BF6D341DEF47DA006039A3 /* Fixits-0-84-0.swift in Sources */ = {isa = PBXBuildFile; fileRef = 56BF6D2C1DEF47DA006039A3 /* Fixits-0-84-0.swift */; };
		56BF6D381DEF47DA006039A3 /* Fixits-0-90-1.swift in Sources */ = {isa = PBXBuildFile; fileRef = 56BF6D2D1DEF47DA006039A3 /* Fixits-0-90-1.swift */; };
		56BF6D3B1DEF47DA006039A3 /* Fixits-0-90-1.swift in Sources */ = {isa = PBXBuildFile; fileRef = 56BF6D2D1DEF47DA006039A3 /* Fixits-0-90-1.swift */; };
		56BF6D3F1DEF47DA006039A3 /* Fixits-Swift2.swift in Sources */ = {isa = PBXBuildFile; fileRef = 56BF6D2E1DEF47DA006039A3 /* Fixits-Swift2.swift */; };
		56BF6D421DEF47DA006039A3 /* Fixits-Swift2.swift in Sources */ = {isa = PBXBuildFile; fileRef = 56BF6D2E1DEF47DA006039A3 /* Fixits-Swift2.swift */; };
		56C7A6AE1D2DFF6100EFB0C2 /* FoundationNSDateTests.swift in Sources */ = {isa = PBXBuildFile; fileRef = 56F0B98E1B6001C600A2F135 /* FoundationNSDateTests.swift */; };
		56CC9234201E009000CB597E /* DropWhileCursorTests.swift in Sources */ = {isa = PBXBuildFile; fileRef = 56CC9231201DFFF600CB597E /* DropWhileCursorTests.swift */; };
		56CC9235201E009100CB597E /* DropWhileCursorTests.swift in Sources */ = {isa = PBXBuildFile; fileRef = 56CC9231201DFFF600CB597E /* DropWhileCursorTests.swift */; };
		56CC923B201E033400CB597E /* PrefixWhileCursorTests.swift in Sources */ = {isa = PBXBuildFile; fileRef = 56CC923A201E033400CB597E /* PrefixWhileCursorTests.swift */; };
		56CC923C201E033400CB597E /* PrefixWhileCursorTests.swift in Sources */ = {isa = PBXBuildFile; fileRef = 56CC923A201E033400CB597E /* PrefixWhileCursorTests.swift */; };
		56CC9249201E058900CB597E /* DropFirstCursorTests.swift in Sources */ = {isa = PBXBuildFile; fileRef = 56CC9248201E058900CB597E /* DropFirstCursorTests.swift */; };
		56CC924A201E058900CB597E /* DropFirstCursorTests.swift in Sources */ = {isa = PBXBuildFile; fileRef = 56CC9248201E058900CB597E /* DropFirstCursorTests.swift */; };
		56CC9254201E094600CB597E /* PrefixCursorTests.swift in Sources */ = {isa = PBXBuildFile; fileRef = 56CC9253201E094600CB597E /* PrefixCursorTests.swift */; };
		56CC9255201E094600CB597E /* PrefixCursorTests.swift in Sources */ = {isa = PBXBuildFile; fileRef = 56CC9253201E094600CB597E /* PrefixCursorTests.swift */; };
		56CEB4F31EAA2EFA00BFAF62 /* FetchableRecord.swift in Sources */ = {isa = PBXBuildFile; fileRef = 56CEB4F01EAA2EFA00BFAF62 /* FetchableRecord.swift */; };
		56CEB4F61EAA2EFA00BFAF62 /* FetchableRecord.swift in Sources */ = {isa = PBXBuildFile; fileRef = 56CEB4F01EAA2EFA00BFAF62 /* FetchableRecord.swift */; };
		56CEB4FC1EAA2F4D00BFAF62 /* FTS3.swift in Sources */ = {isa = PBXBuildFile; fileRef = 56CEB4F81EAA2F4D00BFAF62 /* FTS3.swift */; };
		56CEB4FF1EAA2F4D00BFAF62 /* FTS3.swift in Sources */ = {isa = PBXBuildFile; fileRef = 56CEB4F81EAA2F4D00BFAF62 /* FTS3.swift */; };
		56CEB5031EAA2F4D00BFAF62 /* FTS4.swift in Sources */ = {isa = PBXBuildFile; fileRef = 56CEB4F91EAA2F4D00BFAF62 /* FTS4.swift */; };
		56CEB5061EAA2F4D00BFAF62 /* FTS4.swift in Sources */ = {isa = PBXBuildFile; fileRef = 56CEB4F91EAA2F4D00BFAF62 /* FTS4.swift */; };
		56CEB5131EAA324B00BFAF62 /* FTS3+QueryInterfaceRequest.swift in Sources */ = {isa = PBXBuildFile; fileRef = 56CEB5101EAA324B00BFAF62 /* FTS3+QueryInterfaceRequest.swift */; };
		56CEB5161EAA324B00BFAF62 /* FTS3+QueryInterfaceRequest.swift in Sources */ = {isa = PBXBuildFile; fileRef = 56CEB5101EAA324B00BFAF62 /* FTS3+QueryInterfaceRequest.swift */; };
		56CEB51B1EAA328900BFAF62 /* FTS5+QueryInterface.swift in Sources */ = {isa = PBXBuildFile; fileRef = 56CEB5181EAA328900BFAF62 /* FTS5+QueryInterface.swift */; };
		56CEB51E1EAA328900BFAF62 /* FTS5+QueryInterface.swift in Sources */ = {isa = PBXBuildFile; fileRef = 56CEB5181EAA328900BFAF62 /* FTS5+QueryInterface.swift */; };
		56CEB5471EAA359A00BFAF62 /* Column.swift in Sources */ = {isa = PBXBuildFile; fileRef = 56CEB5401EAA359A00BFAF62 /* Column.swift */; };
		56CEB54A1EAA359A00BFAF62 /* Column.swift in Sources */ = {isa = PBXBuildFile; fileRef = 56CEB5401EAA359A00BFAF62 /* Column.swift */; };
		56CEB54E1EAA359A00BFAF62 /* SQLExpressible.swift in Sources */ = {isa = PBXBuildFile; fileRef = 56CEB5411EAA359A00BFAF62 /* SQLExpressible.swift */; };
		56CEB5511EAA359A00BFAF62 /* SQLExpressible.swift in Sources */ = {isa = PBXBuildFile; fileRef = 56CEB5411EAA359A00BFAF62 /* SQLExpressible.swift */; };
		56CEB5551EAA359A00BFAF62 /* SQLExpression.swift in Sources */ = {isa = PBXBuildFile; fileRef = 56CEB5421EAA359A00BFAF62 /* SQLExpression.swift */; };
		56CEB5581EAA359A00BFAF62 /* SQLExpression.swift in Sources */ = {isa = PBXBuildFile; fileRef = 56CEB5421EAA359A00BFAF62 /* SQLExpression.swift */; };
		56CEB55C1EAA359A00BFAF62 /* SQLOrdering.swift in Sources */ = {isa = PBXBuildFile; fileRef = 56CEB5431EAA359A00BFAF62 /* SQLOrdering.swift */; };
		56CEB55F1EAA359A00BFAF62 /* SQLOrdering.swift in Sources */ = {isa = PBXBuildFile; fileRef = 56CEB5431EAA359A00BFAF62 /* SQLOrdering.swift */; };
		56CEB5631EAA359A00BFAF62 /* SQLSelectable.swift in Sources */ = {isa = PBXBuildFile; fileRef = 56CEB5441EAA359A00BFAF62 /* SQLSelectable.swift */; };
		56CEB5661EAA359A00BFAF62 /* SQLSelectable.swift in Sources */ = {isa = PBXBuildFile; fileRef = 56CEB5441EAA359A00BFAF62 /* SQLSelectable.swift */; };
		56D1215C1ED34978001347D2 /* Fixits-0.109.0.swift in Sources */ = {isa = PBXBuildFile; fileRef = 56D121591ED34978001347D2 /* Fixits-0.109.0.swift */; };
		56D1215F1ED34978001347D2 /* Fixits-0.109.0.swift in Sources */ = {isa = PBXBuildFile; fileRef = 56D121591ED34978001347D2 /* Fixits-0.109.0.swift */; };
		56D507611F6BAE8600AE1C5B /* PrimaryKeyInfoTests.swift in Sources */ = {isa = PBXBuildFile; fileRef = 56D5075D1F6BAE8600AE1C5B /* PrimaryKeyInfoTests.swift */; };
		56D507651F6BAE8600AE1C5B /* PrimaryKeyInfoTests.swift in Sources */ = {isa = PBXBuildFile; fileRef = 56D5075D1F6BAE8600AE1C5B /* PrimaryKeyInfoTests.swift */; };
		56D51D021EA789FA0074638A /* FetchableRecord+TableRecord.swift in Sources */ = {isa = PBXBuildFile; fileRef = 56D51CFF1EA789FA0074638A /* FetchableRecord+TableRecord.swift */; };
		56D51D051EA789FA0074638A /* FetchableRecord+TableRecord.swift in Sources */ = {isa = PBXBuildFile; fileRef = 56D51CFF1EA789FA0074638A /* FetchableRecord+TableRecord.swift */; };
		56DAA2D51DE99DAB006E10C8 /* DatabaseCursorTests.swift in Sources */ = {isa = PBXBuildFile; fileRef = 56DAA2D11DE99DAB006E10C8 /* DatabaseCursorTests.swift */; };
		56DAA2D91DE99DAB006E10C8 /* DatabaseCursorTests.swift in Sources */ = {isa = PBXBuildFile; fileRef = 56DAA2D11DE99DAB006E10C8 /* DatabaseCursorTests.swift */; };
		56DAA2DD1DE9C827006E10C8 /* Cursor.swift in Sources */ = {isa = PBXBuildFile; fileRef = 56DAA2DA1DE9C827006E10C8 /* Cursor.swift */; };
		56DAA2E01DE9C827006E10C8 /* Cursor.swift in Sources */ = {isa = PBXBuildFile; fileRef = 56DAA2DA1DE9C827006E10C8 /* Cursor.swift */; };
		56E06F141E859069008AE2A4 /* Fixits-0.102.0.swift in Sources */ = {isa = PBXBuildFile; fileRef = 56E06F051E859064008AE2A4 /* Fixits-0.102.0.swift */; };
		56E06F171E85906D008AE2A4 /* Fixits-0.102.0.swift in Sources */ = {isa = PBXBuildFile; fileRef = 56E06F051E859064008AE2A4 /* Fixits-0.102.0.swift */; };
		56ED8A7F1DAB8D6800BD0ABC /* FTS5WrapperTokenizerTests.swift in Sources */ = {isa = PBXBuildFile; fileRef = 56ED8A7E1DAB8D6800BD0ABC /* FTS5WrapperTokenizerTests.swift */; };
		56ED8A801DAB8D6800BD0ABC /* FTS5WrapperTokenizerTests.swift in Sources */ = {isa = PBXBuildFile; fileRef = 56ED8A7E1DAB8D6800BD0ABC /* FTS5WrapperTokenizerTests.swift */; };
		56F3E74C1E66F83A00BF0F01 /* ResultCodeTests.swift in Sources */ = {isa = PBXBuildFile; fileRef = 56F3E7481E66F83A00BF0F01 /* ResultCodeTests.swift */; };
		56F3E7501E66F83A00BF0F01 /* ResultCodeTests.swift in Sources */ = {isa = PBXBuildFile; fileRef = 56F3E7481E66F83A00BF0F01 /* ResultCodeTests.swift */; };
		56F3E7651E67F8C100BF0F01 /* Fixits-0.101.1.swift in Sources */ = {isa = PBXBuildFile; fileRef = 56F3E7621E67F8C100BF0F01 /* Fixits-0.101.1.swift */; };
		56F3E7681E67F8C100BF0F01 /* Fixits-0.101.1.swift in Sources */ = {isa = PBXBuildFile; fileRef = 56F3E7621E67F8C100BF0F01 /* Fixits-0.101.1.swift */; };
		56FC987A1D969DEF00E3C842 /* SQLExpression+QueryInterface.swift in Sources */ = {isa = PBXBuildFile; fileRef = 56FC98771D969DEF00E3C842 /* SQLExpression+QueryInterface.swift */; };
		56FC987D1D969DEF00E3C842 /* SQLExpression+QueryInterface.swift in Sources */ = {isa = PBXBuildFile; fileRef = 56FC98771D969DEF00E3C842 /* SQLExpression+QueryInterface.swift */; };
		56FEE7FE1F47253700D930EA /* TableRecordTests.swift in Sources */ = {isa = PBXBuildFile; fileRef = 56FEE7FA1F47253700D930EA /* TableRecordTests.swift */; };
		56FEE8021F47253700D930EA /* TableRecordTests.swift in Sources */ = {isa = PBXBuildFile; fileRef = 56FEE7FA1F47253700D930EA /* TableRecordTests.swift */; };
		56FF45431D2C23BA00F21EF9 /* MutablePersistableRecordDeleteTests.swift in Sources */ = {isa = PBXBuildFile; fileRef = 56FF453F1D2C23BA00F21EF9 /* MutablePersistableRecordDeleteTests.swift */; };
		56FF45471D2C23BA00F21EF9 /* MutablePersistableRecordDeleteTests.swift in Sources */ = {isa = PBXBuildFile; fileRef = 56FF453F1D2C23BA00F21EF9 /* MutablePersistableRecordDeleteTests.swift */; };
		56FF45591D2CDA5200F21EF9 /* RecordUniqueIndexTests.swift in Sources */ = {isa = PBXBuildFile; fileRef = 56FF45551D2CDA5200F21EF9 /* RecordUniqueIndexTests.swift */; };
		56FF455D1D2CDA5200F21EF9 /* RecordUniqueIndexTests.swift in Sources */ = {isa = PBXBuildFile; fileRef = 56FF45551D2CDA5200F21EF9 /* RecordUniqueIndexTests.swift */; };
		6340BF831E5E3F7900832805 /* RecordPersistenceConflictPolicy.swift in Sources */ = {isa = PBXBuildFile; fileRef = 6340BF7F1E5E3F7900832805 /* RecordPersistenceConflictPolicy.swift */; };
		6340BF871E5E3F7900832805 /* RecordPersistenceConflictPolicy.swift in Sources */ = {isa = PBXBuildFile; fileRef = 6340BF7F1E5E3F7900832805 /* RecordPersistenceConflictPolicy.swift */; };
		EED476F21CFD17270026A4EC /* GRDBCustomSQLite-USER.h in Headers */ = {isa = PBXBuildFile; fileRef = EED476F11CFD16FF0026A4EC /* GRDBCustomSQLite-USER.h */; settings = {ATTRIBUTES = (Public, ); }; };
		EED476F31CFD172C0026A4EC /* GRDBCustomSQLite-USER.h in Headers */ = {isa = PBXBuildFile; fileRef = EED476F11CFD16FF0026A4EC /* GRDBCustomSQLite-USER.h */; settings = {ATTRIBUTES = (Public, ); }; };
		F3BA800A1CFB286A003DC1BA /* Configuration.swift in Sources */ = {isa = PBXBuildFile; fileRef = 56A238701B9C75030082EB20 /* Configuration.swift */; };
		F3BA800B1CFB286D003DC1BA /* Database.swift in Sources */ = {isa = PBXBuildFile; fileRef = 56A238711B9C75030082EB20 /* Database.swift */; };
		F3BA800C1CFB286F003DC1BA /* DatabaseError.swift in Sources */ = {isa = PBXBuildFile; fileRef = 56A238731B9C75030082EB20 /* DatabaseError.swift */; };
		F3BA800D1CFB2871003DC1BA /* DatabasePool.swift in Sources */ = {isa = PBXBuildFile; fileRef = 560A37A31C8F625000949E71 /* DatabasePool.swift */; };
		F3BA800E1CFB2876003DC1BA /* DatabaseQueue.swift in Sources */ = {isa = PBXBuildFile; fileRef = 56A238741B9C75030082EB20 /* DatabaseQueue.swift */; };
		F3BA80101CFB2876003DC1BA /* DatabaseReader.swift in Sources */ = {isa = PBXBuildFile; fileRef = 563363BF1C942C04000BE133 /* DatabaseReader.swift */; };
		F3BA80111CFB2876003DC1BA /* DatabaseSchemaCache.swift in Sources */ = {isa = PBXBuildFile; fileRef = 5695311E1C907A8C00CF1A2B /* DatabaseSchemaCache.swift */; };
		F3BA80131CFB2876003DC1BA /* DatabaseValue.swift in Sources */ = {isa = PBXBuildFile; fileRef = 56A238751B9C75030082EB20 /* DatabaseValue.swift */; };
		F3BA80141CFB2876003DC1BA /* DatabaseValueConvertible.swift in Sources */ = {isa = PBXBuildFile; fileRef = 560D923E1C672C3E00F4F92B /* DatabaseValueConvertible.swift */; };
		F3BA80151CFB2876003DC1BA /* DatabaseWriter.swift in Sources */ = {isa = PBXBuildFile; fileRef = 563363C31C942C37000BE133 /* DatabaseWriter.swift */; };
		F3BA80161CFB2876003DC1BA /* Row.swift in Sources */ = {isa = PBXBuildFile; fileRef = 56A238761B9C75030082EB20 /* Row.swift */; };
		F3BA80171CFB2876003DC1BA /* RowAdapter.swift in Sources */ = {isa = PBXBuildFile; fileRef = 567404871CEF84C8003ED5CC /* RowAdapter.swift */; };
		F3BA80181CFB2876003DC1BA /* SerializedDatabase.swift in Sources */ = {isa = PBXBuildFile; fileRef = 560A37A61C8FF6E500949E71 /* SerializedDatabase.swift */; };
		F3BA80191CFB2876003DC1BA /* Statement.swift in Sources */ = {isa = PBXBuildFile; fileRef = 56A238781B9C75030082EB20 /* Statement.swift */; };
		F3BA801A1CFB2876003DC1BA /* StatementColumnConvertible.swift in Sources */ = {isa = PBXBuildFile; fileRef = 560D923F1C672C3E00F4F92B /* StatementColumnConvertible.swift */; };
		F3BA801B1CFB2886003DC1BA /* CGFloat.swift in Sources */ = {isa = PBXBuildFile; fileRef = 5605F1491C672E4000235C62 /* CGFloat.swift */; };
		F3BA801D1CFB288C003DC1BA /* DatabaseDateComponents.swift in Sources */ = {isa = PBXBuildFile; fileRef = 5605F14C1C672E4000235C62 /* DatabaseDateComponents.swift */; };
		F3BA80201CFB288C003DC1BA /* Date.swift in Sources */ = {isa = PBXBuildFile; fileRef = 5605F14F1C672E4000235C62 /* Date.swift */; };
		F3BA80211CFB288C003DC1BA /* NSNull.swift in Sources */ = {isa = PBXBuildFile; fileRef = 5605F1501C672E4000235C62 /* NSNull.swift */; };
		F3BA80221CFB288C003DC1BA /* NSNumber.swift in Sources */ = {isa = PBXBuildFile; fileRef = 5605F1511C672E4000235C62 /* NSNumber.swift */; };
		F3BA80231CFB288C003DC1BA /* NSString.swift in Sources */ = {isa = PBXBuildFile; fileRef = 5605F1521C672E4000235C62 /* NSString.swift */; };
		F3BA80271CFB2891003DC1BA /* DatabaseValueConvertible+RawRepresentable.swift in Sources */ = {isa = PBXBuildFile; fileRef = 5605F1571C672E4000235C62 /* DatabaseValueConvertible+RawRepresentable.swift */; };
		F3BA80281CFB2891003DC1BA /* StandardLibrary.swift in Sources */ = {isa = PBXBuildFile; fileRef = 5605F1581C672E4000235C62 /* StandardLibrary.swift */; };
		F3BA802B1CFB289B003DC1BA /* QueryInterfaceRequest.swift in Sources */ = {isa = PBXBuildFile; fileRef = 56300B6F1C53F592005A543B /* QueryInterfaceRequest.swift */; };
		F3BA802C1CFB289B003DC1BA /* SQLCollatedExpression.swift in Sources */ = {isa = PBXBuildFile; fileRef = 5605F1891C6B1A8700235C62 /* SQLCollatedExpression.swift */; };
		F3BA802F1CFB289B003DC1BA /* QueryInterfaceQuery.swift in Sources */ = {isa = PBXBuildFile; fileRef = 5605F18C1C6B1A8700235C62 /* QueryInterfaceQuery.swift */; };
		F3BA80301CFB289F003DC1BA /* DatabaseMigrator.swift in Sources */ = {isa = PBXBuildFile; fileRef = 56A238921B9C750B0082EB20 /* DatabaseMigrator.swift */; };
		F3BA80311CFB289F003DC1BA /* Migration.swift in Sources */ = {isa = PBXBuildFile; fileRef = 56B7F4391BEB42D500E39BBF /* Migration.swift */; };
		F3BA80321CFB28A4003DC1BA /* FetchedRecordsController.swift in Sources */ = {isa = PBXBuildFile; fileRef = 31A7787C1C6A4DD600F507F6 /* FetchedRecordsController.swift */; };
		F3BA80331CFB28A4003DC1BA /* PersistableRecord.swift in Sources */ = {isa = PBXBuildFile; fileRef = 560D92441C672C4B00F4F92B /* PersistableRecord.swift */; };
		F3BA80341CFB28A4003DC1BA /* Record.swift in Sources */ = {isa = PBXBuildFile; fileRef = 56A238A11B9C753B0082EB20 /* Record.swift */; };
		F3BA80361CFB28A4003DC1BA /* TableRecord.swift in Sources */ = {isa = PBXBuildFile; fileRef = 560D92461C672C4B00F4F92B /* TableRecord.swift */; };
		F3BA80381CFB2932003DC1BA /* GRDBCustomSQLite.h in Headers */ = {isa = PBXBuildFile; fileRef = F3BA7FF11CFB23D3003DC1BA /* GRDBCustomSQLite.h */; settings = {ATTRIBUTES = (Public, ); }; };
		F3BA80391CFB2936003DC1BA /* GRDBCustomSQLite-Bridging.h in Headers */ = {isa = PBXBuildFile; fileRef = F3BA7FF21CFB23DA003DC1BA /* GRDBCustomSQLite-Bridging.h */; settings = {ATTRIBUTES = (Public, ); }; };
		F3BA803A1CFB293A003DC1BA /* sqlite3.h in Headers */ = {isa = PBXBuildFile; fileRef = F3BA7FF01CFB23C9003DC1BA /* sqlite3.h */; settings = {ATTRIBUTES = (Public, ); }; };
		F3BA803C1CFB2A20003DC1BA /* libsqlitecustom.a in Frameworks */ = {isa = PBXBuildFile; fileRef = F3BA7FF81CFB23E4003DC1BA /* libsqlitecustom.a */; };
		F3BA80461CFB2AD7003DC1BA /* GRDBCustomSQLite.framework in Frameworks */ = {isa = PBXBuildFile; fileRef = F3BA7FFE1CFB25E4003DC1BA /* GRDBCustomSQLite.framework */; };
		F3BA804C1CFB2B24003DC1BA /* GRDBTestCase.swift in Sources */ = {isa = PBXBuildFile; fileRef = 5623E0901B4AFACC00B20B7F /* GRDBTestCase.swift */; };
		F3BA804F1CFB2B59003DC1BA /* DatabasePoolReleaseMemoryTests.swift in Sources */ = {isa = PBXBuildFile; fileRef = 563363CF1C943D13000BE133 /* DatabasePoolReleaseMemoryTests.swift */; };
		F3BA80501CFB2B59003DC1BA /* DatabasePoolSchemaCacheTests.swift in Sources */ = {isa = PBXBuildFile; fileRef = 569531281C908A5B00CF1A2B /* DatabasePoolSchemaCacheTests.swift */; };
		F3BA80511CFB2B59003DC1BA /* DatabaseQueueReleaseMemoryTests.swift in Sources */ = {isa = PBXBuildFile; fileRef = 563363D41C94484E000BE133 /* DatabaseQueueReleaseMemoryTests.swift */; };
		F3BA80521CFB2B59003DC1BA /* DatabaseQueueSchemaCacheTests.swift in Sources */ = {isa = PBXBuildFile; fileRef = 569531231C90878D00CF1A2B /* DatabaseQueueSchemaCacheTests.swift */; };
		F3BA80531CFB2B59003DC1BA /* DataMemoryTests.swift in Sources */ = {isa = PBXBuildFile; fileRef = 56EB0AB11BCD787300A3DC55 /* DataMemoryTests.swift */; };
		F3BA80541CFB2B59003DC1BA /* DatabaseRegionTests.swift in Sources */ = {isa = PBXBuildFile; fileRef = 5605F1861C69111300235C62 /* DatabaseRegionTests.swift */; };
		F3BA80661CFB2E55003DC1BA /* Configuration.swift in Sources */ = {isa = PBXBuildFile; fileRef = 56A238701B9C75030082EB20 /* Configuration.swift */; };
		F3BA80671CFB2E55003DC1BA /* Database.swift in Sources */ = {isa = PBXBuildFile; fileRef = 56A238711B9C75030082EB20 /* Database.swift */; };
		F3BA80681CFB2E55003DC1BA /* DatabaseError.swift in Sources */ = {isa = PBXBuildFile; fileRef = 56A238731B9C75030082EB20 /* DatabaseError.swift */; };
		F3BA80691CFB2E55003DC1BA /* DatabasePool.swift in Sources */ = {isa = PBXBuildFile; fileRef = 560A37A31C8F625000949E71 /* DatabasePool.swift */; };
		F3BA806A1CFB2E55003DC1BA /* DatabaseQueue.swift in Sources */ = {isa = PBXBuildFile; fileRef = 56A238741B9C75030082EB20 /* DatabaseQueue.swift */; };
		F3BA806C1CFB2E55003DC1BA /* DatabaseReader.swift in Sources */ = {isa = PBXBuildFile; fileRef = 563363BF1C942C04000BE133 /* DatabaseReader.swift */; };
		F3BA806D1CFB2E55003DC1BA /* DatabaseSchemaCache.swift in Sources */ = {isa = PBXBuildFile; fileRef = 5695311E1C907A8C00CF1A2B /* DatabaseSchemaCache.swift */; };
		F3BA806F1CFB2E55003DC1BA /* DatabaseValue.swift in Sources */ = {isa = PBXBuildFile; fileRef = 56A238751B9C75030082EB20 /* DatabaseValue.swift */; };
		F3BA80701CFB2E55003DC1BA /* DatabaseValueConvertible.swift in Sources */ = {isa = PBXBuildFile; fileRef = 560D923E1C672C3E00F4F92B /* DatabaseValueConvertible.swift */; };
		F3BA80711CFB2E55003DC1BA /* DatabaseWriter.swift in Sources */ = {isa = PBXBuildFile; fileRef = 563363C31C942C37000BE133 /* DatabaseWriter.swift */; };
		F3BA80721CFB2E55003DC1BA /* Row.swift in Sources */ = {isa = PBXBuildFile; fileRef = 56A238761B9C75030082EB20 /* Row.swift */; };
		F3BA80731CFB2E55003DC1BA /* RowAdapter.swift in Sources */ = {isa = PBXBuildFile; fileRef = 567404871CEF84C8003ED5CC /* RowAdapter.swift */; };
		F3BA80741CFB2E55003DC1BA /* SerializedDatabase.swift in Sources */ = {isa = PBXBuildFile; fileRef = 560A37A61C8FF6E500949E71 /* SerializedDatabase.swift */; };
		F3BA80751CFB2E55003DC1BA /* Statement.swift in Sources */ = {isa = PBXBuildFile; fileRef = 56A238781B9C75030082EB20 /* Statement.swift */; };
		F3BA80761CFB2E55003DC1BA /* StatementColumnConvertible.swift in Sources */ = {isa = PBXBuildFile; fileRef = 560D923F1C672C3E00F4F92B /* StatementColumnConvertible.swift */; };
		F3BA80771CFB2E5C003DC1BA /* CGFloat.swift in Sources */ = {isa = PBXBuildFile; fileRef = 5605F1491C672E4000235C62 /* CGFloat.swift */; };
		F3BA80791CFB2E61003DC1BA /* DatabaseDateComponents.swift in Sources */ = {isa = PBXBuildFile; fileRef = 5605F14C1C672E4000235C62 /* DatabaseDateComponents.swift */; };
		F3BA807C1CFB2E61003DC1BA /* Date.swift in Sources */ = {isa = PBXBuildFile; fileRef = 5605F14F1C672E4000235C62 /* Date.swift */; };
		F3BA807D1CFB2E61003DC1BA /* NSNull.swift in Sources */ = {isa = PBXBuildFile; fileRef = 5605F1501C672E4000235C62 /* NSNull.swift */; };
		F3BA807E1CFB2E61003DC1BA /* NSNumber.swift in Sources */ = {isa = PBXBuildFile; fileRef = 5605F1511C672E4000235C62 /* NSNumber.swift */; };
		F3BA807F1CFB2E61003DC1BA /* NSString.swift in Sources */ = {isa = PBXBuildFile; fileRef = 5605F1521C672E4000235C62 /* NSString.swift */; };
		F3BA80831CFB2E67003DC1BA /* DatabaseValueConvertible+RawRepresentable.swift in Sources */ = {isa = PBXBuildFile; fileRef = 5605F1571C672E4000235C62 /* DatabaseValueConvertible+RawRepresentable.swift */; };
		F3BA80841CFB2E67003DC1BA /* StandardLibrary.swift in Sources */ = {isa = PBXBuildFile; fileRef = 5605F1581C672E4000235C62 /* StandardLibrary.swift */; };
		F3BA80871CFB2E70003DC1BA /* QueryInterfaceRequest.swift in Sources */ = {isa = PBXBuildFile; fileRef = 56300B6F1C53F592005A543B /* QueryInterfaceRequest.swift */; };
		F3BA80881CFB2E70003DC1BA /* SQLCollatedExpression.swift in Sources */ = {isa = PBXBuildFile; fileRef = 5605F1891C6B1A8700235C62 /* SQLCollatedExpression.swift */; };
		F3BA808B1CFB2E70003DC1BA /* QueryInterfaceQuery.swift in Sources */ = {isa = PBXBuildFile; fileRef = 5605F18C1C6B1A8700235C62 /* QueryInterfaceQuery.swift */; };
		F3BA808C1CFB2E75003DC1BA /* DatabaseMigrator.swift in Sources */ = {isa = PBXBuildFile; fileRef = 56A238921B9C750B0082EB20 /* DatabaseMigrator.swift */; };
		F3BA808D1CFB2E75003DC1BA /* Migration.swift in Sources */ = {isa = PBXBuildFile; fileRef = 56B7F4391BEB42D500E39BBF /* Migration.swift */; };
		F3BA808E1CFB2E7A003DC1BA /* FetchedRecordsController.swift in Sources */ = {isa = PBXBuildFile; fileRef = 31A7787C1C6A4DD600F507F6 /* FetchedRecordsController.swift */; };
		F3BA808F1CFB2E7A003DC1BA /* PersistableRecord.swift in Sources */ = {isa = PBXBuildFile; fileRef = 560D92441C672C4B00F4F92B /* PersistableRecord.swift */; };
		F3BA80901CFB2E7A003DC1BA /* Record.swift in Sources */ = {isa = PBXBuildFile; fileRef = 56A238A11B9C753B0082EB20 /* Record.swift */; };
		F3BA80921CFB2E7A003DC1BA /* TableRecord.swift in Sources */ = {isa = PBXBuildFile; fileRef = 560D92461C672C4B00F4F92B /* TableRecord.swift */; };
		F3BA80931CFB2F13003DC1BA /* GRDBCustomSQLite.h in Headers */ = {isa = PBXBuildFile; fileRef = F3BA7FF11CFB23D3003DC1BA /* GRDBCustomSQLite.h */; settings = {ATTRIBUTES = (Public, ); }; };
		F3BA80941CFB2F15003DC1BA /* GRDBCustomSQLite-Bridging.h in Headers */ = {isa = PBXBuildFile; fileRef = F3BA7FF21CFB23DA003DC1BA /* GRDBCustomSQLite-Bridging.h */; settings = {ATTRIBUTES = (Public, ); }; };
		F3BA80951CFB2F18003DC1BA /* sqlite3.h in Headers */ = {isa = PBXBuildFile; fileRef = F3BA7FF01CFB23C9003DC1BA /* sqlite3.h */; settings = {ATTRIBUTES = (Public, ); }; };
		F3BA80961CFB2F45003DC1BA /* libsqlitecustom.a in Frameworks */ = {isa = PBXBuildFile; fileRef = F3BA7FF81CFB23E4003DC1BA /* libsqlitecustom.a */; };
		F3BA80A01CFB2F6F003DC1BA /* GRDBCustomSQLite.framework in Frameworks */ = {isa = PBXBuildFile; fileRef = F3BA805A1CFB2BB2003DC1BA /* GRDBCustomSQLite.framework */; };
		F3BA80A61CFB2F91003DC1BA /* GRDBTestCase.swift in Sources */ = {isa = PBXBuildFile; fileRef = 5623E0901B4AFACC00B20B7F /* GRDBTestCase.swift */; };
		F3BA80AC1CFB2FA6003DC1BA /* DatabaseQueueSchemaCacheTests.swift in Sources */ = {isa = PBXBuildFile; fileRef = 569531231C90878D00CF1A2B /* DatabaseQueueSchemaCacheTests.swift */; };
		F3BA80AD1CFB2FA6003DC1BA /* DataMemoryTests.swift in Sources */ = {isa = PBXBuildFile; fileRef = 56EB0AB11BCD787300A3DC55 /* DataMemoryTests.swift */; };
		F3BA80AE1CFB2FA6003DC1BA /* DatabaseRegionTests.swift in Sources */ = {isa = PBXBuildFile; fileRef = 5605F1861C69111300235C62 /* DatabaseRegionTests.swift */; };
		F3BA80AF1CFB2FB1003DC1BA /* DatabaseCollationTests.swift in Sources */ = {isa = PBXBuildFile; fileRef = 564A50C61BFF4B7F00B3A3A2 /* DatabaseCollationTests.swift */; };
		F3BA80B01CFB2FB2003DC1BA /* DatabaseCollationTests.swift in Sources */ = {isa = PBXBuildFile; fileRef = 564A50C61BFF4B7F00B3A3A2 /* DatabaseCollationTests.swift */; };
		F3BA80B11CFB2FC4003DC1BA /* DatabaseTests.swift in Sources */ = {isa = PBXBuildFile; fileRef = 56A238131B9C74A90082EB20 /* DatabaseTests.swift */; };
		F3BA80B21CFB2FC5003DC1BA /* DatabaseTests.swift in Sources */ = {isa = PBXBuildFile; fileRef = 56A238131B9C74A90082EB20 /* DatabaseTests.swift */; };
		F3BA80B31CFB2FC9003DC1BA /* DatabaseQueueInMemoryTests.swift in Sources */ = {isa = PBXBuildFile; fileRef = 56A238141B9C74A90082EB20 /* DatabaseQueueInMemoryTests.swift */; };
		F3BA80B41CFB2FC9003DC1BA /* DatabaseQueueReadOnlyTests.swift in Sources */ = {isa = PBXBuildFile; fileRef = 567156151CB142AA007DC145 /* DatabaseQueueReadOnlyTests.swift */; };
		F3BA80B51CFB2FCA003DC1BA /* DatabaseQueueInMemoryTests.swift in Sources */ = {isa = PBXBuildFile; fileRef = 56A238141B9C74A90082EB20 /* DatabaseQueueInMemoryTests.swift */; };
		F3BA80B61CFB2FCA003DC1BA /* DatabaseQueueReadOnlyTests.swift in Sources */ = {isa = PBXBuildFile; fileRef = 567156151CB142AA007DC145 /* DatabaseQueueReadOnlyTests.swift */; };
		F3BA80B71CFB2FCD003DC1BA /* DatabaseErrorTests.swift in Sources */ = {isa = PBXBuildFile; fileRef = 56A238161B9C74A90082EB20 /* DatabaseErrorTests.swift */; };
		F3BA80B81CFB2FCD003DC1BA /* DatabaseErrorTests.swift in Sources */ = {isa = PBXBuildFile; fileRef = 56A238161B9C74A90082EB20 /* DatabaseErrorTests.swift */; };
		F3BA80B91CFB2FD1003DC1BA /* DatabasePoolBackupTests.swift in Sources */ = {isa = PBXBuildFile; fileRef = 5672DE661CDB751D0022BA81 /* DatabasePoolBackupTests.swift */; };
		F3BA80BA1CFB2FD1003DC1BA /* DatabasePoolCollationTests.swift in Sources */ = {isa = PBXBuildFile; fileRef = 569531331C919DF200CF1A2B /* DatabasePoolCollationTests.swift */; };
		F3BA80BB1CFB2FD1003DC1BA /* DatabasePoolConcurrencyTests.swift in Sources */ = {isa = PBXBuildFile; fileRef = 560A37AA1C90085D00949E71 /* DatabasePoolConcurrencyTests.swift */; };
		F3BA80BD1CFB2FD1003DC1BA /* DatabasePoolFunctionTests.swift in Sources */ = {isa = PBXBuildFile; fileRef = 569531361C919DF700CF1A2B /* DatabasePoolFunctionTests.swift */; };
		F3BA80BE1CFB2FD1003DC1BA /* DatabasePoolReadOnlyTests.swift in Sources */ = {isa = PBXBuildFile; fileRef = 56EA869D1C932597002BB4DF /* DatabasePoolReadOnlyTests.swift */; };
		F3BA80C01CFB2FD2003DC1BA /* DatabasePoolCollationTests.swift in Sources */ = {isa = PBXBuildFile; fileRef = 569531331C919DF200CF1A2B /* DatabasePoolCollationTests.swift */; };
		F3BA80C31CFB2FD2003DC1BA /* DatabasePoolFunctionTests.swift in Sources */ = {isa = PBXBuildFile; fileRef = 569531361C919DF700CF1A2B /* DatabasePoolFunctionTests.swift */; };
		F3BA80C51CFB2FD8003DC1BA /* DatabaseQueueBackupTests.swift in Sources */ = {isa = PBXBuildFile; fileRef = 5672DE581CDB72520022BA81 /* DatabaseQueueBackupTests.swift */; };
		F3BA80C61CFB2FD8003DC1BA /* DatabaseQueueConcurrencyTests.swift in Sources */ = {isa = PBXBuildFile; fileRef = 563363BC1C93FD5E000BE133 /* DatabaseQueueConcurrencyTests.swift */; };
		F3BA80C81CFB2FD8003DC1BA /* DatabaseQueueTests.swift in Sources */ = {isa = PBXBuildFile; fileRef = 569178451CED9B6000E179EA /* DatabaseQueueTests.swift */; };
		F3BA80C91CFB2FD8003DC1BA /* DatabaseQueueBackupTests.swift in Sources */ = {isa = PBXBuildFile; fileRef = 5672DE581CDB72520022BA81 /* DatabaseQueueBackupTests.swift */; };
		F3BA80CC1CFB2FD8003DC1BA /* DatabaseQueueTests.swift in Sources */ = {isa = PBXBuildFile; fileRef = 569178451CED9B6000E179EA /* DatabaseQueueTests.swift */; };
		F3BA80CD1CFB2FDD003DC1BA /* Betty.jpeg in Resources */ = {isa = PBXBuildFile; fileRef = 5687359E1CEDE16C009B9116 /* Betty.jpeg */; };
		F3BA80CE1CFB2FDE003DC1BA /* Betty.jpeg in Resources */ = {isa = PBXBuildFile; fileRef = 5687359E1CEDE16C009B9116 /* Betty.jpeg */; };
		F3BA80CF1CFB2FEA003DC1BA /* SchedulingWatchdogTests.swift in Sources */ = {isa = PBXBuildFile; fileRef = 569C1EB11CF07DDD0042627B /* SchedulingWatchdogTests.swift */; };
		F3BA80D01CFB2FEC003DC1BA /* SchedulingWatchdogTests.swift in Sources */ = {isa = PBXBuildFile; fileRef = 569C1EB11CF07DDD0042627B /* SchedulingWatchdogTests.swift */; };
		F3BA80D11CFB2FF3003DC1BA /* MutablePersistableRecordTests.swift in Sources */ = {isa = PBXBuildFile; fileRef = 563363A91C933FF8000BE133 /* MutablePersistableRecordTests.swift */; };
		F3BA80D21CFB2FF3003DC1BA /* PersistableRecordTests.swift in Sources */ = {isa = PBXBuildFile; fileRef = 563363AA1C933FF8000BE133 /* PersistableRecordTests.swift */; };
		F3BA80D31CFB2FF4003DC1BA /* MutablePersistableRecordTests.swift in Sources */ = {isa = PBXBuildFile; fileRef = 563363A91C933FF8000BE133 /* MutablePersistableRecordTests.swift */; };
		F3BA80D41CFB2FF4003DC1BA /* PersistableRecordTests.swift in Sources */ = {isa = PBXBuildFile; fileRef = 563363AA1C933FF8000BE133 /* PersistableRecordTests.swift */; };
		F3BA80D51CFB2FFB003DC1BA /* DatabaseReaderTests.swift in Sources */ = {isa = PBXBuildFile; fileRef = 56EA86931C91DFE7002BB4DF /* DatabaseReaderTests.swift */; };
		F3BA80D61CFB2FFD003DC1BA /* DatabaseReaderTests.swift in Sources */ = {isa = PBXBuildFile; fileRef = 56EA86931C91DFE7002BB4DF /* DatabaseReaderTests.swift */; };
		F3BA80D71CFB300A003DC1BA /* DatabaseValueTests.swift in Sources */ = {isa = PBXBuildFile; fileRef = 56A238181B9C74A90082EB20 /* DatabaseValueTests.swift */; };
		F3BA80D81CFB300B003DC1BA /* DatabaseValueTests.swift in Sources */ = {isa = PBXBuildFile; fileRef = 56A238181B9C74A90082EB20 /* DatabaseValueTests.swift */; };
		F3BA80D91CFB300E003DC1BA /* RawRepresentable+DatabaseValueConvertibleTests.swift in Sources */ = {isa = PBXBuildFile; fileRef = 56A2381C1B9C74A90082EB20 /* RawRepresentable+DatabaseValueConvertibleTests.swift */; };
		F3BA80DA1CFB300E003DC1BA /* DatabaseTimestampTests.swift in Sources */ = {isa = PBXBuildFile; fileRef = 56A238B51B9CA2590082EB20 /* DatabaseTimestampTests.swift */; };
		F3BA80DB1CFB300E003DC1BA /* DatabaseValueConversionTests.swift in Sources */ = {isa = PBXBuildFile; fileRef = 56A2381B1B9C74A90082EB20 /* DatabaseValueConversionTests.swift */; };
		F3BA80DC1CFB300E003DC1BA /* DatabaseValueConvertibleFetchTests.swift in Sources */ = {isa = PBXBuildFile; fileRef = 56E8CE0C1BB4FA5600828BEC /* DatabaseValueConvertibleFetchTests.swift */; };
		F3BA80DD1CFB300E003DC1BA /* DatabaseValueConvertibleSubclassTests.swift in Sources */ = {isa = PBXBuildFile; fileRef = 56A2381A1B9C74A90082EB20 /* DatabaseValueConvertibleSubclassTests.swift */; };
		F3BA80DF1CFB300F003DC1BA /* RawRepresentable+DatabaseValueConvertibleTests.swift in Sources */ = {isa = PBXBuildFile; fileRef = 56A2381C1B9C74A90082EB20 /* RawRepresentable+DatabaseValueConvertibleTests.swift */; };
		F3BA80E01CFB300F003DC1BA /* DatabaseTimestampTests.swift in Sources */ = {isa = PBXBuildFile; fileRef = 56A238B51B9CA2590082EB20 /* DatabaseTimestampTests.swift */; };
		F3BA80E11CFB300F003DC1BA /* DatabaseValueConversionTests.swift in Sources */ = {isa = PBXBuildFile; fileRef = 56A2381B1B9C74A90082EB20 /* DatabaseValueConversionTests.swift */; };
		F3BA80E21CFB300F003DC1BA /* DatabaseValueConvertibleFetchTests.swift in Sources */ = {isa = PBXBuildFile; fileRef = 56E8CE0C1BB4FA5600828BEC /* DatabaseValueConvertibleFetchTests.swift */; };
		F3BA80E31CFB300F003DC1BA /* DatabaseValueConvertibleSubclassTests.swift in Sources */ = {isa = PBXBuildFile; fileRef = 56A2381A1B9C74A90082EB20 /* DatabaseValueConvertibleSubclassTests.swift */; };
		F3BA80E51CFB3011003DC1BA /* DatabaseFunctionTests.swift in Sources */ = {isa = PBXBuildFile; fileRef = 560C97C61BFD0B8400BF8471 /* DatabaseFunctionTests.swift */; };
		F3BA80E61CFB3012003DC1BA /* DatabaseFunctionTests.swift in Sources */ = {isa = PBXBuildFile; fileRef = 560C97C61BFD0B8400BF8471 /* DatabaseFunctionTests.swift */; };
		F3BA80E71CFB3016003DC1BA /* RowCopiedFromStatementTests.swift in Sources */ = {isa = PBXBuildFile; fileRef = 56A2381F1B9C74A90082EB20 /* RowCopiedFromStatementTests.swift */; };
		F3BA80E81CFB3016003DC1BA /* RowFromDictionaryTests.swift in Sources */ = {isa = PBXBuildFile; fileRef = 56A2381E1B9C74A90082EB20 /* RowFromDictionaryTests.swift */; };
		F3BA80E91CFB3016003DC1BA /* RowAdapterTests.swift in Sources */ = {isa = PBXBuildFile; fileRef = 565F03C11CE5D3AA00DE108F /* RowAdapterTests.swift */; };
		F3BA80EA1CFB3016003DC1BA /* RowFromStatementTests.swift in Sources */ = {isa = PBXBuildFile; fileRef = 56FDECE11BB32DFD009AD709 /* RowFromStatementTests.swift */; };
		F3BA80EB1CFB3016003DC1BA /* FetchableRecordTests.swift in Sources */ = {isa = PBXBuildFile; fileRef = 565B0FEE1BBC7D980098DE03 /* FetchableRecordTests.swift */; };
		F3BA80EC1CFB3017003DC1BA /* RowCopiedFromStatementTests.swift in Sources */ = {isa = PBXBuildFile; fileRef = 56A2381F1B9C74A90082EB20 /* RowCopiedFromStatementTests.swift */; };
		F3BA80ED1CFB3017003DC1BA /* RowFromDictionaryTests.swift in Sources */ = {isa = PBXBuildFile; fileRef = 56A2381E1B9C74A90082EB20 /* RowFromDictionaryTests.swift */; };
		F3BA80EE1CFB3017003DC1BA /* RowAdapterTests.swift in Sources */ = {isa = PBXBuildFile; fileRef = 565F03C11CE5D3AA00DE108F /* RowAdapterTests.swift */; };
		F3BA80EF1CFB3017003DC1BA /* RowFromStatementTests.swift in Sources */ = {isa = PBXBuildFile; fileRef = 56FDECE11BB32DFD009AD709 /* RowFromStatementTests.swift */; };
		F3BA80F01CFB3017003DC1BA /* FetchableRecordTests.swift in Sources */ = {isa = PBXBuildFile; fileRef = 565B0FEE1BBC7D980098DE03 /* FetchableRecordTests.swift */; };
		F3BA80F11CFB3019003DC1BA /* DatabaseSavepointTests.swift in Sources */ = {isa = PBXBuildFile; fileRef = 56C3F7521CF9F12400F6A361 /* DatabaseSavepointTests.swift */; };
		F3BA80F21CFB301A003DC1BA /* DatabaseSavepointTests.swift in Sources */ = {isa = PBXBuildFile; fileRef = 56C3F7521CF9F12400F6A361 /* DatabaseSavepointTests.swift */; };
		F3BA80F31CFB301D003DC1BA /* StatementColumnConvertibleTests.swift in Sources */ = {isa = PBXBuildFile; fileRef = 56EE573C1BB317B7007A6A95 /* StatementColumnConvertibleTests.swift */; };
		F3BA80F41CFB301D003DC1BA /* StatementColumnConvertibleFetchTests.swift in Sources */ = {isa = PBXBuildFile; fileRef = 56E8CE0F1BB4FE5B00828BEC /* StatementColumnConvertibleFetchTests.swift */; };
		F3BA80F51CFB301E003DC1BA /* StatementColumnConvertibleTests.swift in Sources */ = {isa = PBXBuildFile; fileRef = 56EE573C1BB317B7007A6A95 /* StatementColumnConvertibleTests.swift */; };
		F3BA80F61CFB301E003DC1BA /* StatementColumnConvertibleFetchTests.swift in Sources */ = {isa = PBXBuildFile; fileRef = 56E8CE0F1BB4FE5B00828BEC /* StatementColumnConvertibleFetchTests.swift */; };
		F3BA80F71CFB3021003DC1BA /* SelectStatementTests.swift in Sources */ = {isa = PBXBuildFile; fileRef = 56A238211B9C74A90082EB20 /* SelectStatementTests.swift */; };
		F3BA80F81CFB3021003DC1BA /* StatementArgumentsTests.swift in Sources */ = {isa = PBXBuildFile; fileRef = 56DE7B101C3D93ED00861EB8 /* StatementArgumentsTests.swift */; };
		F3BA80F91CFB3021003DC1BA /* UpdateStatementTests.swift in Sources */ = {isa = PBXBuildFile; fileRef = 56A238221B9C74A90082EB20 /* UpdateStatementTests.swift */; };
		F3BA80FA1CFB3021003DC1BA /* SelectStatementTests.swift in Sources */ = {isa = PBXBuildFile; fileRef = 56A238211B9C74A90082EB20 /* SelectStatementTests.swift */; };
		F3BA80FB1CFB3021003DC1BA /* StatementArgumentsTests.swift in Sources */ = {isa = PBXBuildFile; fileRef = 56DE7B101C3D93ED00861EB8 /* StatementArgumentsTests.swift */; };
		F3BA80FC1CFB3021003DC1BA /* UpdateStatementTests.swift in Sources */ = {isa = PBXBuildFile; fileRef = 56A238221B9C74A90082EB20 /* UpdateStatementTests.swift */; };
		F3BA80FD1CFB3024003DC1BA /* TransactionObserverSavepointsTests.swift in Sources */ = {isa = PBXBuildFile; fileRef = 5634B1061CF9B970005360B9 /* TransactionObserverSavepointsTests.swift */; };
		F3BA80FE1CFB3024003DC1BA /* TransactionObserverTests.swift in Sources */ = {isa = PBXBuildFile; fileRef = 5607EFD21BB8254800605DE3 /* TransactionObserverTests.swift */; };
		F3BA80FF1CFB3025003DC1BA /* TransactionObserverSavepointsTests.swift in Sources */ = {isa = PBXBuildFile; fileRef = 5634B1061CF9B970005360B9 /* TransactionObserverSavepointsTests.swift */; };
		F3BA81001CFB3025003DC1BA /* TransactionObserverTests.swift in Sources */ = {isa = PBXBuildFile; fileRef = 5607EFD21BB8254800605DE3 /* TransactionObserverTests.swift */; };
		F3BA81011CFB3032003DC1BA /* CGFloatTests.swift in Sources */ = {isa = PBXBuildFile; fileRef = 56B7F4291BE14A1900E39BBF /* CGFloatTests.swift */; };
		F3BA81021CFB3032003DC1BA /* CGFloatTests.swift in Sources */ = {isa = PBXBuildFile; fileRef = 56B7F4291BE14A1900E39BBF /* CGFloatTests.swift */; };
		F3BA81031CFB303D003DC1BA /* FetchedRecordsControllerTests.swift in Sources */ = {isa = PBXBuildFile; fileRef = 56B15D0A1CD4C35100A24C8B /* FetchedRecordsControllerTests.swift */; };
		F3BA810A1CFB3056003DC1BA /* FoundationNSDateTests.swift in Sources */ = {isa = PBXBuildFile; fileRef = 56F0B98E1B6001C600A2F135 /* FoundationNSDateTests.swift */; };
		F3BA810B1CFB3056003DC1BA /* Row+FoundationTests.swift in Sources */ = {isa = PBXBuildFile; fileRef = 565D5D701BBC694D00DC9BD4 /* Row+FoundationTests.swift */; };
		F3BA810C1CFB3056003DC1BA /* StatementArguments+FoundationTests.swift in Sources */ = {isa = PBXBuildFile; fileRef = 565D5D731BBC70AE00DC9BD4 /* StatementArguments+FoundationTests.swift */; };
		F3BA81101CFB3057003DC1BA /* Row+FoundationTests.swift in Sources */ = {isa = PBXBuildFile; fileRef = 565D5D701BBC694D00DC9BD4 /* Row+FoundationTests.swift */; };
		F3BA81111CFB3057003DC1BA /* StatementArguments+FoundationTests.swift in Sources */ = {isa = PBXBuildFile; fileRef = 565D5D731BBC70AE00DC9BD4 /* StatementArguments+FoundationTests.swift */; };
		F3BA81121CFB3059003DC1BA /* DatabaseMigratorTests.swift in Sources */ = {isa = PBXBuildFile; fileRef = 56A238241B9C74A90082EB20 /* DatabaseMigratorTests.swift */; };
		F3BA81131CFB305B003DC1BA /* DatabaseMigratorTests.swift in Sources */ = {isa = PBXBuildFile; fileRef = 56A238241B9C74A90082EB20 /* DatabaseMigratorTests.swift */; };
		F3BA81141CFB305E003DC1BA /* QueryInterfaceRequestTests.swift in Sources */ = {isa = PBXBuildFile; fileRef = 56300B5D1C53C38F005A543B /* QueryInterfaceRequestTests.swift */; };
		F3BA81151CFB305E003DC1BA /* Record+QueryInterfaceRequestTests.swift in Sources */ = {isa = PBXBuildFile; fileRef = 56300B841C54DC95005A543B /* Record+QueryInterfaceRequestTests.swift */; };
		F3BA81161CFB305E003DC1BA /* FetchableRecord+QueryInterfaceRequestTests.swift in Sources */ = {isa = PBXBuildFile; fileRef = 56300B601C53C42C005A543B /* FetchableRecord+QueryInterfaceRequestTests.swift */; };
		F3BA81171CFB305E003DC1BA /* QueryInterfaceExpressionsTests.swift in Sources */ = {isa = PBXBuildFile; fileRef = 56300B671C53D25E005A543B /* QueryInterfaceExpressionsTests.swift */; };
		F3BA81181CFB305E003DC1BA /* TableRecord+QueryInterfaceRequestTests.swift in Sources */ = {isa = PBXBuildFile; fileRef = 56300B6A1C53D3E8005A543B /* TableRecord+QueryInterfaceRequestTests.swift */; };
		F3BA81191CFB305F003DC1BA /* QueryInterfaceRequestTests.swift in Sources */ = {isa = PBXBuildFile; fileRef = 56300B5D1C53C38F005A543B /* QueryInterfaceRequestTests.swift */; };
		F3BA811A1CFB305F003DC1BA /* Record+QueryInterfaceRequestTests.swift in Sources */ = {isa = PBXBuildFile; fileRef = 56300B841C54DC95005A543B /* Record+QueryInterfaceRequestTests.swift */; };
		F3BA811B1CFB305F003DC1BA /* FetchableRecord+QueryInterfaceRequestTests.swift in Sources */ = {isa = PBXBuildFile; fileRef = 56300B601C53C42C005A543B /* FetchableRecord+QueryInterfaceRequestTests.swift */; };
		F3BA811C1CFB305F003DC1BA /* QueryInterfaceExpressionsTests.swift in Sources */ = {isa = PBXBuildFile; fileRef = 56300B671C53D25E005A543B /* QueryInterfaceExpressionsTests.swift */; };
		F3BA811D1CFB305F003DC1BA /* TableRecord+QueryInterfaceRequestTests.swift in Sources */ = {isa = PBXBuildFile; fileRef = 56300B6A1C53D3E8005A543B /* TableRecord+QueryInterfaceRequestTests.swift */; };
		F3BA811E1CFB3063003DC1BA /* RecordMinimalPrimaryKeyRowIDTests.swift in Sources */ = {isa = PBXBuildFile; fileRef = 56A238261B9C74A90082EB20 /* RecordMinimalPrimaryKeyRowIDTests.swift */; };
		F3BA811F1CFB3063003DC1BA /* RecordMinimalPrimaryKeySingleTests.swift in Sources */ = {isa = PBXBuildFile; fileRef = 56A238271B9C74A90082EB20 /* RecordMinimalPrimaryKeySingleTests.swift */; };
		F3BA81201CFB3063003DC1BA /* RecordPrimaryKeyMultipleTests.swift in Sources */ = {isa = PBXBuildFile; fileRef = 56A238281B9C74A90082EB20 /* RecordPrimaryKeyMultipleTests.swift */; };
		F3BA81211CFB3063003DC1BA /* RecordPrimaryKeyNoneTests.swift in Sources */ = {isa = PBXBuildFile; fileRef = 56A238291B9C74A90082EB20 /* RecordPrimaryKeyNoneTests.swift */; };
		F3BA81221CFB3063003DC1BA /* RecordPrimaryKeyRowIDTests.swift in Sources */ = {isa = PBXBuildFile; fileRef = 56A2382A1B9C74A90082EB20 /* RecordPrimaryKeyRowIDTests.swift */; };
		F3BA81231CFB3063003DC1BA /* RecordPrimaryKeySingleTests.swift in Sources */ = {isa = PBXBuildFile; fileRef = 56A2382B1B9C74A90082EB20 /* RecordPrimaryKeySingleTests.swift */; };
		F3BA81241CFB3063003DC1BA /* RecordPrimaryKeySingleWithReplaceConflictResolutionTests.swift in Sources */ = {isa = PBXBuildFile; fileRef = 56A2382C1B9C74A90082EB20 /* RecordPrimaryKeySingleWithReplaceConflictResolutionTests.swift */; };
		F3BA81261CFB3063003DC1BA /* RecordCopyTests.swift in Sources */ = {isa = PBXBuildFile; fileRef = 56A2382D1B9C74A90082EB20 /* RecordCopyTests.swift */; };
		F3BA81271CFB3063003DC1BA /* RecordEditedTests.swift in Sources */ = {isa = PBXBuildFile; fileRef = 56A2382F1B9C74A90082EB20 /* RecordEditedTests.swift */; };
		F3BA81291CFB3063003DC1BA /* RecordInitializersTests.swift in Sources */ = {isa = PBXBuildFile; fileRef = 56A238321B9C74A90082EB20 /* RecordInitializersTests.swift */; };
		F3BA812A1CFB3063003DC1BA /* RecordSubClassTests.swift in Sources */ = {isa = PBXBuildFile; fileRef = 56A238331B9C74A90082EB20 /* RecordSubClassTests.swift */; };
		F3BA812B1CFB3063003DC1BA /* RecordWithColumnNameManglingTests.swift in Sources */ = {isa = PBXBuildFile; fileRef = 56A5E4081BA2BCF900707640 /* RecordWithColumnNameManglingTests.swift */; };
		F3BA812C1CFB3064003DC1BA /* RecordMinimalPrimaryKeyRowIDTests.swift in Sources */ = {isa = PBXBuildFile; fileRef = 56A238261B9C74A90082EB20 /* RecordMinimalPrimaryKeyRowIDTests.swift */; };
		F3BA812D1CFB3064003DC1BA /* RecordMinimalPrimaryKeySingleTests.swift in Sources */ = {isa = PBXBuildFile; fileRef = 56A238271B9C74A90082EB20 /* RecordMinimalPrimaryKeySingleTests.swift */; };
		F3BA812E1CFB3064003DC1BA /* RecordPrimaryKeyMultipleTests.swift in Sources */ = {isa = PBXBuildFile; fileRef = 56A238281B9C74A90082EB20 /* RecordPrimaryKeyMultipleTests.swift */; };
		F3BA812F1CFB3064003DC1BA /* RecordPrimaryKeyNoneTests.swift in Sources */ = {isa = PBXBuildFile; fileRef = 56A238291B9C74A90082EB20 /* RecordPrimaryKeyNoneTests.swift */; };
		F3BA81301CFB3064003DC1BA /* RecordPrimaryKeyRowIDTests.swift in Sources */ = {isa = PBXBuildFile; fileRef = 56A2382A1B9C74A90082EB20 /* RecordPrimaryKeyRowIDTests.swift */; };
		F3BA81311CFB3064003DC1BA /* RecordPrimaryKeySingleTests.swift in Sources */ = {isa = PBXBuildFile; fileRef = 56A2382B1B9C74A90082EB20 /* RecordPrimaryKeySingleTests.swift */; };
		F3BA81321CFB3064003DC1BA /* RecordPrimaryKeySingleWithReplaceConflictResolutionTests.swift in Sources */ = {isa = PBXBuildFile; fileRef = 56A2382C1B9C74A90082EB20 /* RecordPrimaryKeySingleWithReplaceConflictResolutionTests.swift */; };
		F3BA81341CFB3064003DC1BA /* RecordCopyTests.swift in Sources */ = {isa = PBXBuildFile; fileRef = 56A2382D1B9C74A90082EB20 /* RecordCopyTests.swift */; };
		F3BA81351CFB3064003DC1BA /* RecordEditedTests.swift in Sources */ = {isa = PBXBuildFile; fileRef = 56A2382F1B9C74A90082EB20 /* RecordEditedTests.swift */; };
		F3BA81371CFB3064003DC1BA /* RecordInitializersTests.swift in Sources */ = {isa = PBXBuildFile; fileRef = 56A238321B9C74A90082EB20 /* RecordInitializersTests.swift */; };
		F3BA81381CFB3064003DC1BA /* RecordSubClassTests.swift in Sources */ = {isa = PBXBuildFile; fileRef = 56A238331B9C74A90082EB20 /* RecordSubClassTests.swift */; };
		F3BA81391CFB3064003DC1BA /* RecordWithColumnNameManglingTests.swift in Sources */ = {isa = PBXBuildFile; fileRef = 56A5E4081BA2BCF900707640 /* RecordWithColumnNameManglingTests.swift */; };
/* End PBXBuildFile section */

/* Begin PBXContainerItemProxy section */
		EED9F6451CFE39D1004BA2B8 /* PBXContainerItemProxy */ = {
			isa = PBXContainerItemProxy;
			containerPortal = F3BA7FF31CFB23E4003DC1BA /* SQLiteLib.xcodeproj */;
			proxyType = 1;
			remoteGlobalIDString = D2AAC045055464E500DB518D;
			remoteInfo = sqlitecustom;
		};
		EED9F6471CFE39D7004BA2B8 /* PBXContainerItemProxy */ = {
			isa = PBXContainerItemProxy;
			containerPortal = F3BA7FF31CFB23E4003DC1BA /* SQLiteLib.xcodeproj */;
			proxyType = 1;
			remoteGlobalIDString = D2AAC045055464E500DB518D;
			remoteInfo = sqlitecustom;
		};
		F3BA7FF71CFB23E4003DC1BA /* PBXContainerItemProxy */ = {
			isa = PBXContainerItemProxy;
			containerPortal = F3BA7FF31CFB23E4003DC1BA /* SQLiteLib.xcodeproj */;
			proxyType = 2;
			remoteGlobalIDString = D2AAC046055464E500DB518D;
			remoteInfo = sqlitecustom;
		};
		F3BA80471CFB2AD7003DC1BA /* PBXContainerItemProxy */ = {
			isa = PBXContainerItemProxy;
			containerPortal = DC3773EA19C8CBB3004FCF85 /* Project object */;
			proxyType = 1;
			remoteGlobalIDString = F3BA7FFD1CFB25E4003DC1BA;
			remoteInfo = GRDBCustomSQLiteiOS;
		};
		F3BA80A11CFB2F6F003DC1BA /* PBXContainerItemProxy */ = {
			isa = PBXContainerItemProxy;
			containerPortal = DC3773EA19C8CBB3004FCF85 /* Project object */;
			proxyType = 1;
			remoteGlobalIDString = F3BA80591CFB2BB2003DC1BA;
			remoteInfo = GRDBCustomSQLiteOSX;
		};
/* End PBXContainerItemProxy section */

/* Begin PBXFileReference section */
		31A7787C1C6A4DD600F507F6 /* FetchedRecordsController.swift */ = {isa = PBXFileReference; fileEncoding = 4; lastKnownFileType = sourcecode.swift; path = FetchedRecordsController.swift; sourceTree = "<group>"; };
		5605F1491C672E4000235C62 /* CGFloat.swift */ = {isa = PBXFileReference; fileEncoding = 4; lastKnownFileType = sourcecode.swift; path = CGFloat.swift; sourceTree = "<group>"; };
		5605F14C1C672E4000235C62 /* DatabaseDateComponents.swift */ = {isa = PBXFileReference; fileEncoding = 4; lastKnownFileType = sourcecode.swift; path = DatabaseDateComponents.swift; sourceTree = "<group>"; };
		5605F14F1C672E4000235C62 /* Date.swift */ = {isa = PBXFileReference; fileEncoding = 4; lastKnownFileType = sourcecode.swift; path = Date.swift; sourceTree = "<group>"; };
		5605F1501C672E4000235C62 /* NSNull.swift */ = {isa = PBXFileReference; fileEncoding = 4; lastKnownFileType = sourcecode.swift; path = NSNull.swift; sourceTree = "<group>"; };
		5605F1511C672E4000235C62 /* NSNumber.swift */ = {isa = PBXFileReference; fileEncoding = 4; lastKnownFileType = sourcecode.swift; path = NSNumber.swift; sourceTree = "<group>"; };
		5605F1521C672E4000235C62 /* NSString.swift */ = {isa = PBXFileReference; fileEncoding = 4; lastKnownFileType = sourcecode.swift; path = NSString.swift; sourceTree = "<group>"; };
		5605F1571C672E4000235C62 /* DatabaseValueConvertible+RawRepresentable.swift */ = {isa = PBXFileReference; fileEncoding = 4; lastKnownFileType = sourcecode.swift; path = "DatabaseValueConvertible+RawRepresentable.swift"; sourceTree = "<group>"; };
		5605F1581C672E4000235C62 /* StandardLibrary.swift */ = {isa = PBXFileReference; fileEncoding = 4; lastKnownFileType = sourcecode.swift; path = StandardLibrary.swift; sourceTree = "<group>"; };
		5605F1861C69111300235C62 /* DatabaseRegionTests.swift */ = {isa = PBXFileReference; fileEncoding = 4; lastKnownFileType = sourcecode.swift; path = DatabaseRegionTests.swift; sourceTree = "<group>"; };
		5605F1891C6B1A8700235C62 /* SQLCollatedExpression.swift */ = {isa = PBXFileReference; fileEncoding = 4; lastKnownFileType = sourcecode.swift; path = SQLCollatedExpression.swift; sourceTree = "<group>"; };
		5605F18C1C6B1A8700235C62 /* QueryInterfaceQuery.swift */ = {isa = PBXFileReference; fileEncoding = 4; lastKnownFileType = sourcecode.swift; path = QueryInterfaceQuery.swift; sourceTree = "<group>"; };
		5607EFD21BB8254800605DE3 /* TransactionObserverTests.swift */ = {isa = PBXFileReference; fileEncoding = 4; lastKnownFileType = sourcecode.swift; path = TransactionObserverTests.swift; sourceTree = "<group>"; };
		560A37A31C8F625000949E71 /* DatabasePool.swift */ = {isa = PBXFileReference; fileEncoding = 4; lastKnownFileType = sourcecode.swift; path = DatabasePool.swift; sourceTree = "<group>"; };
		560A37A61C8FF6E500949E71 /* SerializedDatabase.swift */ = {isa = PBXFileReference; fileEncoding = 4; lastKnownFileType = sourcecode.swift; path = SerializedDatabase.swift; sourceTree = "<group>"; };
		560A37AA1C90085D00949E71 /* DatabasePoolConcurrencyTests.swift */ = {isa = PBXFileReference; fileEncoding = 4; lastKnownFileType = sourcecode.swift; path = DatabasePoolConcurrencyTests.swift; sourceTree = "<group>"; };
		560C97C61BFD0B8400BF8471 /* DatabaseFunctionTests.swift */ = {isa = PBXFileReference; fileEncoding = 4; lastKnownFileType = sourcecode.swift; path = DatabaseFunctionTests.swift; sourceTree = "<group>"; };
		560D923E1C672C3E00F4F92B /* DatabaseValueConvertible.swift */ = {isa = PBXFileReference; fileEncoding = 4; lastKnownFileType = sourcecode.swift; path = DatabaseValueConvertible.swift; sourceTree = "<group>"; };
		560D923F1C672C3E00F4F92B /* StatementColumnConvertible.swift */ = {isa = PBXFileReference; fileEncoding = 4; lastKnownFileType = sourcecode.swift; path = StatementColumnConvertible.swift; sourceTree = "<group>"; };
		560D92441C672C4B00F4F92B /* PersistableRecord.swift */ = {isa = PBXFileReference; fileEncoding = 4; lastKnownFileType = sourcecode.swift; path = PersistableRecord.swift; sourceTree = "<group>"; };
		560D92461C672C4B00F4F92B /* TableRecord.swift */ = {isa = PBXFileReference; fileEncoding = 4; lastKnownFileType = sourcecode.swift; path = TableRecord.swift; sourceTree = "<group>"; };
		561667001D08A49900ADD404 /* FoundationNSDecimalNumberTests.swift */ = {isa = PBXFileReference; fileEncoding = 4; lastKnownFileType = sourcecode.swift; path = FoundationNSDecimalNumberTests.swift; sourceTree = "<group>"; };
		5616AAF4207CD59300AC3664 /* RequestProtocols.swift */ = {isa = PBXFileReference; fileEncoding = 4; lastKnownFileType = sourcecode.swift; path = RequestProtocols.swift; sourceTree = "<group>"; };
		562393171DECC02000A6B01F /* RowFetchTests.swift */ = {isa = PBXFileReference; fileEncoding = 4; lastKnownFileType = sourcecode.swift; path = RowFetchTests.swift; sourceTree = "<group>"; };
		5623932F1DEDFC5700A6B01F /* AnyCursorTests.swift */ = {isa = PBXFileReference; fileEncoding = 4; lastKnownFileType = sourcecode.swift; path = AnyCursorTests.swift; sourceTree = "<group>"; };
		5623934D1DEDFEFB00A6B01F /* EnumeratedCursorTests.swift */ = {isa = PBXFileReference; fileEncoding = 4; lastKnownFileType = sourcecode.swift; path = EnumeratedCursorTests.swift; sourceTree = "<group>"; };
		562393561DEE013C00A6B01F /* FilterCursorTests.swift */ = {isa = PBXFileReference; fileEncoding = 4; lastKnownFileType = sourcecode.swift; path = FilterCursorTests.swift; sourceTree = "<group>"; };
		5623935F1DEE06D300A6B01F /* CursorTests.swift */ = {isa = PBXFileReference; fileEncoding = 4; lastKnownFileType = sourcecode.swift; path = CursorTests.swift; sourceTree = "<group>"; };
		562393681DEE0CD200A6B01F /* FlattenCursorTests.swift */ = {isa = PBXFileReference; fileEncoding = 4; lastKnownFileType = sourcecode.swift; path = FlattenCursorTests.swift; sourceTree = "<group>"; };
		562393711DEE104400A6B01F /* MapCursorTests.swift */ = {isa = PBXFileReference; fileEncoding = 4; lastKnownFileType = sourcecode.swift; path = MapCursorTests.swift; sourceTree = "<group>"; };
		5623E0901B4AFACC00B20B7F /* GRDBTestCase.swift */ = {isa = PBXFileReference; fileEncoding = 4; lastKnownFileType = sourcecode.swift; path = GRDBTestCase.swift; sourceTree = "<group>"; };
		562756421E963AAC0035B653 /* DatabaseWriterTests.swift */ = {isa = PBXFileReference; fileEncoding = 4; lastKnownFileType = sourcecode.swift; path = DatabaseWriterTests.swift; sourceTree = "<group>"; };
		562EA8251F17B2AC00FA528C /* CompilationProtocolTests.swift */ = {isa = PBXFileReference; fileEncoding = 4; lastKnownFileType = sourcecode.swift; path = CompilationProtocolTests.swift; sourceTree = "<group>"; };
		562EA82E1F17B9EB00FA528C /* CompilationSubClassTests.swift */ = {isa = PBXFileReference; fileEncoding = 4; lastKnownFileType = sourcecode.swift; path = CompilationSubClassTests.swift; sourceTree = "<group>"; };
		56300B5D1C53C38F005A543B /* QueryInterfaceRequestTests.swift */ = {isa = PBXFileReference; fileEncoding = 4; lastKnownFileType = sourcecode.swift; path = QueryInterfaceRequestTests.swift; sourceTree = "<group>"; };
		56300B601C53C42C005A543B /* FetchableRecord+QueryInterfaceRequestTests.swift */ = {isa = PBXFileReference; fileEncoding = 4; lastKnownFileType = sourcecode.swift; path = "FetchableRecord+QueryInterfaceRequestTests.swift"; sourceTree = "<group>"; };
		56300B671C53D25E005A543B /* QueryInterfaceExpressionsTests.swift */ = {isa = PBXFileReference; fileEncoding = 4; lastKnownFileType = sourcecode.swift; path = QueryInterfaceExpressionsTests.swift; sourceTree = "<group>"; };
		56300B6A1C53D3E8005A543B /* TableRecord+QueryInterfaceRequestTests.swift */ = {isa = PBXFileReference; fileEncoding = 4; lastKnownFileType = sourcecode.swift; path = "TableRecord+QueryInterfaceRequestTests.swift"; sourceTree = "<group>"; };
		56300B6F1C53F592005A543B /* QueryInterfaceRequest.swift */ = {isa = PBXFileReference; fileEncoding = 4; lastKnownFileType = sourcecode.swift; path = QueryInterfaceRequest.swift; sourceTree = "<group>"; };
		56300B841C54DC95005A543B /* Record+QueryInterfaceRequestTests.swift */ = {isa = PBXFileReference; fileEncoding = 4; lastKnownFileType = sourcecode.swift; path = "Record+QueryInterfaceRequestTests.swift"; sourceTree = "<group>"; };
		563363A91C933FF8000BE133 /* MutablePersistableRecordTests.swift */ = {isa = PBXFileReference; fileEncoding = 4; lastKnownFileType = sourcecode.swift; path = MutablePersistableRecordTests.swift; sourceTree = "<group>"; };
		563363AA1C933FF8000BE133 /* PersistableRecordTests.swift */ = {isa = PBXFileReference; fileEncoding = 4; lastKnownFileType = sourcecode.swift; path = PersistableRecordTests.swift; sourceTree = "<group>"; };
		563363BC1C93FD5E000BE133 /* DatabaseQueueConcurrencyTests.swift */ = {isa = PBXFileReference; fileEncoding = 4; lastKnownFileType = sourcecode.swift; path = DatabaseQueueConcurrencyTests.swift; sourceTree = "<group>"; };
		563363BF1C942C04000BE133 /* DatabaseReader.swift */ = {isa = PBXFileReference; fileEncoding = 4; lastKnownFileType = sourcecode.swift; path = DatabaseReader.swift; sourceTree = "<group>"; };
		563363C31C942C37000BE133 /* DatabaseWriter.swift */ = {isa = PBXFileReference; fileEncoding = 4; lastKnownFileType = sourcecode.swift; path = DatabaseWriter.swift; sourceTree = "<group>"; };
		563363CF1C943D13000BE133 /* DatabasePoolReleaseMemoryTests.swift */ = {isa = PBXFileReference; fileEncoding = 4; lastKnownFileType = sourcecode.swift; path = DatabasePoolReleaseMemoryTests.swift; sourceTree = "<group>"; };
		563363D41C94484E000BE133 /* DatabaseQueueReleaseMemoryTests.swift */ = {isa = PBXFileReference; fileEncoding = 4; lastKnownFileType = sourcecode.swift; path = DatabaseQueueReleaseMemoryTests.swift; sourceTree = "<group>"; };
		5634B1061CF9B970005360B9 /* TransactionObserverSavepointsTests.swift */ = {isa = PBXFileReference; fileEncoding = 4; lastKnownFileType = sourcecode.swift; path = TransactionObserverSavepointsTests.swift; sourceTree = "<group>"; };
		5636E9BB1D22574100B9B05F /* FetchRequest.swift */ = {isa = PBXFileReference; fileEncoding = 4; lastKnownFileType = sourcecode.swift; path = FetchRequest.swift; sourceTree = "<group>"; };
		564448821EF56B1B00DD2861 /* DatabaseAfterNextTransactionCommitTests.swift */ = {isa = PBXFileReference; fileEncoding = 4; lastKnownFileType = sourcecode.swift; path = DatabaseAfterNextTransactionCommitTests.swift; sourceTree = "<group>"; };
		564A50C61BFF4B7F00B3A3A2 /* DatabaseCollationTests.swift */ = {isa = PBXFileReference; fileEncoding = 4; lastKnownFileType = sourcecode.swift; path = DatabaseCollationTests.swift; sourceTree = "<group>"; };
		564E73E7203DA278000C443C /* JoinSupportTests.swift */ = {isa = PBXFileReference; fileEncoding = 4; lastKnownFileType = sourcecode.swift; path = JoinSupportTests.swift; sourceTree = "<group>"; };
		564F9C1D1F069B4E00877A00 /* DatabaseAggregateTests.swift */ = {isa = PBXFileReference; fileEncoding = 4; lastKnownFileType = sourcecode.swift; path = DatabaseAggregateTests.swift; sourceTree = "<group>"; };
		564F9C2C1F075DD200877A00 /* DatabaseFunction.swift */ = {isa = PBXFileReference; fileEncoding = 4; lastKnownFileType = sourcecode.swift; path = DatabaseFunction.swift; sourceTree = "<group>"; };
		5657AAB81D107001006283EF /* NSData.swift */ = {isa = PBXFileReference; fileEncoding = 4; lastKnownFileType = sourcecode.swift; path = NSData.swift; sourceTree = "<group>"; };
		5657AB0E1D10899D006283EF /* URL.swift */ = {isa = PBXFileReference; fileEncoding = 4; lastKnownFileType = sourcecode.swift; path = URL.swift; sourceTree = "<group>"; };
		5657AB2F1D108BA9006283EF /* FoundationDataTests.swift */ = {isa = PBXFileReference; fileEncoding = 4; lastKnownFileType = sourcecode.swift; path = FoundationDataTests.swift; sourceTree = "<group>"; };
		5657AB301D108BA9006283EF /* FoundationNSDataTests.swift */ = {isa = PBXFileReference; fileEncoding = 4; lastKnownFileType = sourcecode.swift; path = FoundationNSDataTests.swift; sourceTree = "<group>"; };
		5657AB311D108BA9006283EF /* FoundationNSNullTests.swift */ = {isa = PBXFileReference; fileEncoding = 4; lastKnownFileType = sourcecode.swift; path = FoundationNSNullTests.swift; sourceTree = "<group>"; };
		5657AB321D108BA9006283EF /* FoundationNSNumberTests.swift */ = {isa = PBXFileReference; fileEncoding = 4; lastKnownFileType = sourcecode.swift; path = FoundationNSNumberTests.swift; sourceTree = "<group>"; };
		5657AB331D108BA9006283EF /* FoundationNSStringTests.swift */ = {isa = PBXFileReference; fileEncoding = 4; lastKnownFileType = sourcecode.swift; path = FoundationNSStringTests.swift; sourceTree = "<group>"; };
		5657AB341D108BA9006283EF /* FoundationNSURLTests.swift */ = {isa = PBXFileReference; fileEncoding = 4; lastKnownFileType = sourcecode.swift; path = FoundationNSURLTests.swift; sourceTree = "<group>"; };
		5657AB351D108BA9006283EF /* FoundationURLTests.swift */ = {isa = PBXFileReference; fileEncoding = 4; lastKnownFileType = sourcecode.swift; path = FoundationURLTests.swift; sourceTree = "<group>"; };
		5659F4871EA8D94E004A4992 /* Utils.swift */ = {isa = PBXFileReference; fileEncoding = 4; lastKnownFileType = sourcecode.swift; path = Utils.swift; sourceTree = "<group>"; };
		5659F48F1EA8D964004A4992 /* ReadWriteBox.swift */ = {isa = PBXFileReference; fileEncoding = 4; lastKnownFileType = sourcecode.swift; path = ReadWriteBox.swift; sourceTree = "<group>"; };
		5659F4971EA8D989004A4992 /* Pool.swift */ = {isa = PBXFileReference; fileEncoding = 4; lastKnownFileType = sourcecode.swift; path = Pool.swift; sourceTree = "<group>"; };
		5659F49F1EA8D997004A4992 /* Result.swift */ = {isa = PBXFileReference; fileEncoding = 4; lastKnownFileType = sourcecode.swift; path = Result.swift; sourceTree = "<group>"; };
		565B0FEE1BBC7D980098DE03 /* FetchableRecordTests.swift */ = {isa = PBXFileReference; fileEncoding = 4; lastKnownFileType = sourcecode.swift; path = FetchableRecordTests.swift; sourceTree = "<group>"; };
		565D5D701BBC694D00DC9BD4 /* Row+FoundationTests.swift */ = {isa = PBXFileReference; fileEncoding = 4; lastKnownFileType = sourcecode.swift; path = "Row+FoundationTests.swift"; sourceTree = "<group>"; };
		565D5D731BBC70AE00DC9BD4 /* StatementArguments+FoundationTests.swift */ = {isa = PBXFileReference; fileEncoding = 4; lastKnownFileType = sourcecode.swift; path = "StatementArguments+FoundationTests.swift"; sourceTree = "<group>"; };
		565EFAED1D0436CE00A8FA9D /* NumericOverflowTests.swift */ = {isa = PBXFileReference; fileEncoding = 4; lastKnownFileType = sourcecode.swift; path = NumericOverflowTests.swift; sourceTree = "<group>"; };
		565F03C11CE5D3AA00DE108F /* RowAdapterTests.swift */ = {isa = PBXFileReference; fileEncoding = 4; lastKnownFileType = sourcecode.swift; path = RowAdapterTests.swift; sourceTree = "<group>"; };
		566475991D97D8A000FF74B8 /* SQLCollection.swift */ = {isa = PBXFileReference; fileEncoding = 4; lastKnownFileType = sourcecode.swift; path = SQLCollection.swift; sourceTree = "<group>"; };
		566475A11D9810A400FF74B8 /* SQLSelectable+QueryInterface.swift */ = {isa = PBXFileReference; fileEncoding = 4; lastKnownFileType = sourcecode.swift; path = "SQLSelectable+QueryInterface.swift"; sourceTree = "<group>"; };
		566475B91D981AD200FF74B8 /* SQLSpecificExpressible+QueryInterface.swift */ = {isa = PBXFileReference; fileEncoding = 4; lastKnownFileType = sourcecode.swift; path = "SQLSpecificExpressible+QueryInterface.swift"; sourceTree = "<group>"; };
		566475CA1D981D5E00FF74B8 /* SQLFunctions.swift */ = {isa = PBXFileReference; fileEncoding = 4; lastKnownFileType = sourcecode.swift; path = SQLFunctions.swift; sourceTree = "<group>"; };
		566475CB1D981D5E00FF74B8 /* SQLOperators.swift */ = {isa = PBXFileReference; fileEncoding = 4; lastKnownFileType = sourcecode.swift; path = SQLOperators.swift; sourceTree = "<group>"; };
		5665F865203EF4590084C6C0 /* ColumnInfoTests.swift */ = {isa = PBXFileReference; fileEncoding = 4; lastKnownFileType = sourcecode.swift; path = ColumnInfoTests.swift; sourceTree = "<group>"; };
		566A842B20413D9A00E50BFD /* DatabaseSnapshot.swift */ = {isa = PBXFileReference; fileEncoding = 4; lastKnownFileType = sourcecode.swift; path = DatabaseSnapshot.swift; sourceTree = "<group>"; };
		566A843420413DE400E50BFD /* DatabaseSnapshotTests.swift */ = {isa = PBXFileReference; fileEncoding = 4; lastKnownFileType = sourcecode.swift; path = DatabaseSnapshotTests.swift; sourceTree = "<group>"; };
		566A84422041AB2D00E50BFD /* MutablePersistableRecordChangesTests.swift */ = {isa = PBXFileReference; fileEncoding = 4; lastKnownFileType = sourcecode.swift; path = MutablePersistableRecordChangesTests.swift; sourceTree = "<group>"; };
		566AD8B11D5318F4002EC1A8 /* TableDefinition.swift */ = {isa = PBXFileReference; fileEncoding = 4; lastKnownFileType = sourcecode.swift; path = TableDefinition.swift; sourceTree = "<group>"; };
		566AD8C51D531BE4002EC1A8 /* TableDefinitionTests.swift */ = {isa = PBXFileReference; fileEncoding = 4; lastKnownFileType = sourcecode.swift; path = TableDefinitionTests.swift; sourceTree = "<group>"; };
		566B91081FA4C3960012D5B0 /* Database+Statements.swift */ = {isa = PBXFileReference; lastKnownFileType = sourcecode.swift; path = "Database+Statements.swift"; sourceTree = "<group>"; };
		566B91121FA4C3F50012D5B0 /* DatabaseCollation.swift */ = {isa = PBXFileReference; lastKnownFileType = sourcecode.swift; path = DatabaseCollation.swift; sourceTree = "<group>"; };
		566B91221FA4CF810012D5B0 /* Database+Schema.swift */ = {isa = PBXFileReference; lastKnownFileType = sourcecode.swift; path = "Database+Schema.swift"; sourceTree = "<group>"; };
		566B912A1FA4D0CC0012D5B0 /* StatementAuthorizer.swift */ = {isa = PBXFileReference; lastKnownFileType = sourcecode.swift; path = StatementAuthorizer.swift; sourceTree = "<group>"; };
		566B91321FA4D3810012D5B0 /* TransactionObserver.swift */ = {isa = PBXFileReference; lastKnownFileType = sourcecode.swift; path = TransactionObserver.swift; sourceTree = "<group>"; };
		567071F2208A00BE006AD95A /* SQLiteDateParser.swift */ = {isa = PBXFileReference; fileEncoding = 4; lastKnownFileType = sourcecode.swift; path = SQLiteDateParser.swift; sourceTree = "<group>"; };
		567156151CB142AA007DC145 /* DatabaseQueueReadOnlyTests.swift */ = {isa = PBXFileReference; fileEncoding = 4; lastKnownFileType = sourcecode.swift; path = DatabaseQueueReadOnlyTests.swift; sourceTree = "<group>"; };
		567156701CB18050007DC145 /* EncryptionTests.swift */ = {isa = PBXFileReference; fileEncoding = 4; lastKnownFileType = sourcecode.swift; path = EncryptionTests.swift; sourceTree = "<group>"; };
		5671FC1F1DA3CAC9003BF4FF /* FTS3TokenizerDescriptor.swift */ = {isa = PBXFileReference; fileEncoding = 4; lastKnownFileType = sourcecode.swift; path = FTS3TokenizerDescriptor.swift; sourceTree = "<group>"; };
		5672DE581CDB72520022BA81 /* DatabaseQueueBackupTests.swift */ = {isa = PBXFileReference; fileEncoding = 4; lastKnownFileType = sourcecode.swift; path = DatabaseQueueBackupTests.swift; sourceTree = "<group>"; };
		5672DE661CDB751D0022BA81 /* DatabasePoolBackupTests.swift */ = {isa = PBXFileReference; fileEncoding = 4; lastKnownFileType = sourcecode.swift; path = DatabasePoolBackupTests.swift; sourceTree = "<group>"; };
		567404871CEF84C8003ED5CC /* RowAdapter.swift */ = {isa = PBXFileReference; fileEncoding = 4; lastKnownFileType = sourcecode.swift; path = RowAdapter.swift; sourceTree = "<group>"; };
		56741EA71E66A8B3003E422D /* FetchRequestTests.swift */ = {isa = PBXFileReference; fileEncoding = 4; lastKnownFileType = sourcecode.swift; path = FetchRequestTests.swift; sourceTree = "<group>"; };
		5674A6E21F307F0E0095F066 /* DatabaseValueConvertible+Encodable.swift */ = {isa = PBXFileReference; lastKnownFileType = sourcecode.swift; path = "DatabaseValueConvertible+Encodable.swift"; sourceTree = "<group>"; };
		5674A6E31F307F0E0095F066 /* DatabaseValueConvertible+Decodable.swift */ = {isa = PBXFileReference; lastKnownFileType = sourcecode.swift; path = "DatabaseValueConvertible+Decodable.swift"; sourceTree = "<group>"; };
		5674A6F21F307F600095F066 /* FetchableRecord+Decodable.swift */ = {isa = PBXFileReference; lastKnownFileType = sourcecode.swift; path = "FetchableRecord+Decodable.swift"; sourceTree = "<group>"; };
		5674A6F31F307F600095F066 /* PersistableRecord+Encodable.swift */ = {isa = PBXFileReference; lastKnownFileType = sourcecode.swift; path = "PersistableRecord+Encodable.swift"; sourceTree = "<group>"; };
		5674A7021F307FCD0095F066 /* DatabaseValueConvertible+ReferenceConvertible.swift */ = {isa = PBXFileReference; lastKnownFileType = sourcecode.swift; path = "DatabaseValueConvertible+ReferenceConvertible.swift"; sourceTree = "<group>"; };
		5674A70A1F3087700095F066 /* DatabaseValueConvertibleDecodableTests.swift */ = {isa = PBXFileReference; lastKnownFileType = sourcecode.swift; path = DatabaseValueConvertibleDecodableTests.swift; sourceTree = "<group>"; };
		5674A70B1F3087700095F066 /* DatabaseValueConvertibleEncodableTests.swift */ = {isa = PBXFileReference; lastKnownFileType = sourcecode.swift; path = DatabaseValueConvertibleEncodableTests.swift; sourceTree = "<group>"; };
		5674A71C1F30A8DF0095F066 /* MutablePersistableRecordEncodableTests.swift */ = {isa = PBXFileReference; lastKnownFileType = sourcecode.swift; path = MutablePersistableRecordEncodableTests.swift; sourceTree = "<group>"; };
		5674A7261F30A9090095F066 /* FetchableRecordDecodableTests.swift */ = {isa = PBXFileReference; lastKnownFileType = sourcecode.swift; path = FetchableRecordDecodableTests.swift; sourceTree = "<group>"; };
		567A80521D41350C00C7DCEC /* IndexInfoTests.swift */ = {isa = PBXFileReference; fileEncoding = 4; lastKnownFileType = sourcecode.swift; path = IndexInfoTests.swift; sourceTree = "<group>"; };
		567DAF141EAB61ED00FC0928 /* grdb_config.h */ = {isa = PBXFileReference; fileEncoding = 4; lastKnownFileType = sourcecode.c.h; path = grdb_config.h; sourceTree = "<group>"; };
		567DAF341EAB789800FC0928 /* DatabaseLogErrorTests.swift */ = {isa = PBXFileReference; fileEncoding = 4; lastKnownFileType = sourcecode.swift; path = DatabaseLogErrorTests.swift; sourceTree = "<group>"; };
		567F45A71F888B2600030B59 /* TruncateOptimizationTests.swift */ = {isa = PBXFileReference; lastKnownFileType = sourcecode.swift; path = TruncateOptimizationTests.swift; sourceTree = "<group>"; };
		568068301EBBA26100EFB8AA /* SQLRequestTests.swift */ = {isa = PBXFileReference; fileEncoding = 4; lastKnownFileType = sourcecode.swift; path = SQLRequestTests.swift; sourceTree = "<group>"; };
		5687359E1CEDE16C009B9116 /* Betty.jpeg */ = {isa = PBXFileReference; lastKnownFileType = image.jpeg; path = Betty.jpeg; sourceTree = "<group>"; };
		56873BEB1F2CB400004D24B4 /* Fixits-1.2.swift */ = {isa = PBXFileReference; lastKnownFileType = sourcecode.swift; path = "Fixits-1.2.swift"; sourceTree = "<group>"; };
		5690C3251D23E6D800E59934 /* FoundationDateComponentsTests.swift */ = {isa = PBXFileReference; fileEncoding = 4; lastKnownFileType = sourcecode.swift; path = FoundationDateComponentsTests.swift; sourceTree = "<group>"; };
		5690C3361D23E7D200E59934 /* FoundationDateTests.swift */ = {isa = PBXFileReference; fileEncoding = 4; lastKnownFileType = sourcecode.swift; path = FoundationDateTests.swift; sourceTree = "<group>"; };
		5690C33F1D23E82A00E59934 /* Data.swift */ = {isa = PBXFileReference; fileEncoding = 4; lastKnownFileType = sourcecode.swift; path = Data.swift; sourceTree = "<group>"; };
		569178451CED9B6000E179EA /* DatabaseQueueTests.swift */ = {isa = PBXFileReference; fileEncoding = 4; lastKnownFileType = sourcecode.swift; path = DatabaseQueueTests.swift; sourceTree = "<group>"; };
		5695311E1C907A8C00CF1A2B /* DatabaseSchemaCache.swift */ = {isa = PBXFileReference; fileEncoding = 4; lastKnownFileType = sourcecode.swift; path = DatabaseSchemaCache.swift; sourceTree = "<group>"; };
		569531231C90878D00CF1A2B /* DatabaseQueueSchemaCacheTests.swift */ = {isa = PBXFileReference; fileEncoding = 4; lastKnownFileType = sourcecode.swift; path = DatabaseQueueSchemaCacheTests.swift; sourceTree = "<group>"; };
		569531281C908A5B00CF1A2B /* DatabasePoolSchemaCacheTests.swift */ = {isa = PBXFileReference; fileEncoding = 4; lastKnownFileType = sourcecode.swift; path = DatabasePoolSchemaCacheTests.swift; sourceTree = "<group>"; };
		569531331C919DF200CF1A2B /* DatabasePoolCollationTests.swift */ = {isa = PBXFileReference; fileEncoding = 4; lastKnownFileType = sourcecode.swift; path = DatabasePoolCollationTests.swift; sourceTree = "<group>"; };
		569531361C919DF700CF1A2B /* DatabasePoolFunctionTests.swift */ = {isa = PBXFileReference; fileEncoding = 4; lastKnownFileType = sourcecode.swift; path = DatabasePoolFunctionTests.swift; sourceTree = "<group>"; };
		5698AC021D9B9FCF0056AF8C /* QueryInterfaceExtensibilityTests.swift */ = {isa = PBXFileReference; fileEncoding = 4; lastKnownFileType = sourcecode.swift; path = QueryInterfaceExtensibilityTests.swift; sourceTree = "<group>"; };
		5698AC361D9E5A590056AF8C /* FTS3Pattern.swift */ = {isa = PBXFileReference; fileEncoding = 4; lastKnownFileType = sourcecode.swift; path = FTS3Pattern.swift; sourceTree = "<group>"; };
		5698AC3F1DA2BED90056AF8C /* FTS3PatternTests.swift */ = {isa = PBXFileReference; fileEncoding = 4; lastKnownFileType = sourcecode.swift; path = FTS3PatternTests.swift; sourceTree = "<group>"; };
		5698AC481DA2D48A0056AF8C /* FTS3RecordTests.swift */ = {isa = PBXFileReference; fileEncoding = 4; lastKnownFileType = sourcecode.swift; path = FTS3RecordTests.swift; sourceTree = "<group>"; };
		5698AC771DA37DCB0056AF8C /* VirtualTableModule.swift */ = {isa = PBXFileReference; fileEncoding = 4; lastKnownFileType = sourcecode.swift; path = VirtualTableModule.swift; sourceTree = "<group>"; };
		5698AC7F1DA380A20056AF8C /* VirtualTableModuleTests.swift */ = {isa = PBXFileReference; fileEncoding = 4; lastKnownFileType = sourcecode.swift; path = VirtualTableModuleTests.swift; sourceTree = "<group>"; };
		5698AC881DA389380056AF8C /* FTS3TableBuilderTests.swift */ = {isa = PBXFileReference; fileEncoding = 4; lastKnownFileType = sourcecode.swift; path = FTS3TableBuilderTests.swift; sourceTree = "<group>"; };
		5698AC941DA4B0430056AF8C /* FTS4RecordTests.swift */ = {isa = PBXFileReference; fileEncoding = 4; lastKnownFileType = sourcecode.swift; path = FTS4RecordTests.swift; sourceTree = "<group>"; };
		5698AC951DA4B0430056AF8C /* FTS4TableBuilderTests.swift */ = {isa = PBXFileReference; fileEncoding = 4; lastKnownFileType = sourcecode.swift; path = FTS4TableBuilderTests.swift; sourceTree = "<group>"; };
		5698ACB51DA6285E0056AF8C /* FTS3TokenizerTests.swift */ = {isa = PBXFileReference; fileEncoding = 4; lastKnownFileType = sourcecode.swift; path = FTS3TokenizerTests.swift; sourceTree = "<group>"; };
		5698ACCA1DA62A2D0056AF8C /* FTS5TokenizerTests.swift */ = {isa = PBXFileReference; fileEncoding = 4; lastKnownFileType = sourcecode.swift; path = FTS5TokenizerTests.swift; sourceTree = "<group>"; };
		5698ACCD1DA8C2620056AF8C /* RecordPrimaryKeyHiddenRowIDTests.swift */ = {isa = PBXFileReference; fileEncoding = 4; lastKnownFileType = sourcecode.swift; path = RecordPrimaryKeyHiddenRowIDTests.swift; sourceTree = "<group>"; };
		5698ACD61DA925420056AF8C /* RowTestCase.swift */ = {isa = PBXFileReference; fileEncoding = 4; lastKnownFileType = sourcecode.swift; path = RowTestCase.swift; sourceTree = "<group>"; };
		5698AD001DAA8ACA0056AF8C /* FTS5CustomTokenizerTests.swift */ = {isa = PBXFileReference; fileEncoding = 4; lastKnownFileType = sourcecode.swift; path = FTS5CustomTokenizerTests.swift; sourceTree = "<group>"; };
		5698AD151DAAD16F0056AF8C /* FTS5Tokenizer.swift */ = {isa = PBXFileReference; fileEncoding = 4; lastKnownFileType = sourcecode.swift; path = FTS5Tokenizer.swift; sourceTree = "<group>"; };
		5698AD201DABAEFA0056AF8C /* FTS5WrapperTokenizer.swift */ = {isa = PBXFileReference; fileEncoding = 4; lastKnownFileType = sourcecode.swift; path = FTS5WrapperTokenizer.swift; sourceTree = "<group>"; };
		5698AD341DABAF4A0056AF8C /* FTS5CustomTokenizer.swift */ = {isa = PBXFileReference; fileEncoding = 4; lastKnownFileType = sourcecode.swift; path = FTS5CustomTokenizer.swift; sourceTree = "<group>"; };
		569A98F62039B716008D7DBF /* Fixits-3.0.swift */ = {isa = PBXFileReference; fileEncoding = 4; lastKnownFileType = sourcecode.swift; path = "Fixits-3.0.swift"; sourceTree = "<group>"; };
		569B7FA2201C90430069DE70 /* Swift4.1.swift */ = {isa = PBXFileReference; fileEncoding = 4; lastKnownFileType = sourcecode.swift; path = Swift4.1.swift; sourceTree = "<group>"; };
		569C1EB11CF07DDD0042627B /* SchedulingWatchdogTests.swift */ = {isa = PBXFileReference; fileEncoding = 4; lastKnownFileType = sourcecode.swift; path = SchedulingWatchdogTests.swift; sourceTree = "<group>"; };
		569EF0E5200D37FC00A9FA45 /* DatabaseRegion.swift */ = {isa = PBXFileReference; fileEncoding = 4; lastKnownFileType = sourcecode.swift; path = DatabaseRegion.swift; sourceTree = "<group>"; };
		56A238131B9C74A90082EB20 /* DatabaseTests.swift */ = {isa = PBXFileReference; fileEncoding = 4; lastKnownFileType = sourcecode.swift; path = DatabaseTests.swift; sourceTree = "<group>"; };
		56A238141B9C74A90082EB20 /* DatabaseQueueInMemoryTests.swift */ = {isa = PBXFileReference; fileEncoding = 4; lastKnownFileType = sourcecode.swift; path = DatabaseQueueInMemoryTests.swift; sourceTree = "<group>"; };
		56A238161B9C74A90082EB20 /* DatabaseErrorTests.swift */ = {isa = PBXFileReference; fileEncoding = 4; lastKnownFileType = sourcecode.swift; path = DatabaseErrorTests.swift; sourceTree = "<group>"; };
		56A238181B9C74A90082EB20 /* DatabaseValueTests.swift */ = {isa = PBXFileReference; fileEncoding = 4; lastKnownFileType = sourcecode.swift; path = DatabaseValueTests.swift; sourceTree = "<group>"; };
		56A2381A1B9C74A90082EB20 /* DatabaseValueConvertibleSubclassTests.swift */ = {isa = PBXFileReference; fileEncoding = 4; lastKnownFileType = sourcecode.swift; path = DatabaseValueConvertibleSubclassTests.swift; sourceTree = "<group>"; };
		56A2381B1B9C74A90082EB20 /* DatabaseValueConversionTests.swift */ = {isa = PBXFileReference; fileEncoding = 4; lastKnownFileType = sourcecode.swift; path = DatabaseValueConversionTests.swift; sourceTree = "<group>"; };
		56A2381C1B9C74A90082EB20 /* RawRepresentable+DatabaseValueConvertibleTests.swift */ = {isa = PBXFileReference; fileEncoding = 4; lastKnownFileType = sourcecode.swift; path = "RawRepresentable+DatabaseValueConvertibleTests.swift"; sourceTree = "<group>"; };
		56A2381E1B9C74A90082EB20 /* RowFromDictionaryTests.swift */ = {isa = PBXFileReference; fileEncoding = 4; lastKnownFileType = sourcecode.swift; path = RowFromDictionaryTests.swift; sourceTree = "<group>"; };
		56A2381F1B9C74A90082EB20 /* RowCopiedFromStatementTests.swift */ = {isa = PBXFileReference; fileEncoding = 4; lastKnownFileType = sourcecode.swift; path = RowCopiedFromStatementTests.swift; sourceTree = "<group>"; };
		56A238211B9C74A90082EB20 /* SelectStatementTests.swift */ = {isa = PBXFileReference; fileEncoding = 4; lastKnownFileType = sourcecode.swift; path = SelectStatementTests.swift; sourceTree = "<group>"; };
		56A238221B9C74A90082EB20 /* UpdateStatementTests.swift */ = {isa = PBXFileReference; fileEncoding = 4; lastKnownFileType = sourcecode.swift; path = UpdateStatementTests.swift; sourceTree = "<group>"; };
		56A238241B9C74A90082EB20 /* DatabaseMigratorTests.swift */ = {isa = PBXFileReference; fileEncoding = 4; lastKnownFileType = sourcecode.swift; path = DatabaseMigratorTests.swift; sourceTree = "<group>"; };
		56A238261B9C74A90082EB20 /* RecordMinimalPrimaryKeyRowIDTests.swift */ = {isa = PBXFileReference; fileEncoding = 4; lastKnownFileType = sourcecode.swift; path = RecordMinimalPrimaryKeyRowIDTests.swift; sourceTree = "<group>"; };
		56A238271B9C74A90082EB20 /* RecordMinimalPrimaryKeySingleTests.swift */ = {isa = PBXFileReference; fileEncoding = 4; lastKnownFileType = sourcecode.swift; path = RecordMinimalPrimaryKeySingleTests.swift; sourceTree = "<group>"; };
		56A238281B9C74A90082EB20 /* RecordPrimaryKeyMultipleTests.swift */ = {isa = PBXFileReference; fileEncoding = 4; lastKnownFileType = sourcecode.swift; path = RecordPrimaryKeyMultipleTests.swift; sourceTree = "<group>"; };
		56A238291B9C74A90082EB20 /* RecordPrimaryKeyNoneTests.swift */ = {isa = PBXFileReference; fileEncoding = 4; lastKnownFileType = sourcecode.swift; path = RecordPrimaryKeyNoneTests.swift; sourceTree = "<group>"; };
		56A2382A1B9C74A90082EB20 /* RecordPrimaryKeyRowIDTests.swift */ = {isa = PBXFileReference; fileEncoding = 4; lastKnownFileType = sourcecode.swift; path = RecordPrimaryKeyRowIDTests.swift; sourceTree = "<group>"; };
		56A2382B1B9C74A90082EB20 /* RecordPrimaryKeySingleTests.swift */ = {isa = PBXFileReference; fileEncoding = 4; lastKnownFileType = sourcecode.swift; path = RecordPrimaryKeySingleTests.swift; sourceTree = "<group>"; };
		56A2382C1B9C74A90082EB20 /* RecordPrimaryKeySingleWithReplaceConflictResolutionTests.swift */ = {isa = PBXFileReference; fileEncoding = 4; lastKnownFileType = sourcecode.swift; path = RecordPrimaryKeySingleWithReplaceConflictResolutionTests.swift; sourceTree = "<group>"; };
		56A2382D1B9C74A90082EB20 /* RecordCopyTests.swift */ = {isa = PBXFileReference; fileEncoding = 4; lastKnownFileType = sourcecode.swift; path = RecordCopyTests.swift; sourceTree = "<group>"; };
		56A2382F1B9C74A90082EB20 /* RecordEditedTests.swift */ = {isa = PBXFileReference; fileEncoding = 4; lastKnownFileType = sourcecode.swift; path = RecordEditedTests.swift; sourceTree = "<group>"; };
		56A238321B9C74A90082EB20 /* RecordInitializersTests.swift */ = {isa = PBXFileReference; fileEncoding = 4; lastKnownFileType = sourcecode.swift; path = RecordInitializersTests.swift; sourceTree = "<group>"; };
		56A238331B9C74A90082EB20 /* RecordSubClassTests.swift */ = {isa = PBXFileReference; fileEncoding = 4; lastKnownFileType = sourcecode.swift; path = RecordSubClassTests.swift; sourceTree = "<group>"; };
		56A238701B9C75030082EB20 /* Configuration.swift */ = {isa = PBXFileReference; fileEncoding = 4; lastKnownFileType = sourcecode.swift; path = Configuration.swift; sourceTree = "<group>"; };
		56A238711B9C75030082EB20 /* Database.swift */ = {isa = PBXFileReference; fileEncoding = 4; lastKnownFileType = sourcecode.swift; path = Database.swift; sourceTree = "<group>"; };
		56A238731B9C75030082EB20 /* DatabaseError.swift */ = {isa = PBXFileReference; fileEncoding = 4; lastKnownFileType = sourcecode.swift; path = DatabaseError.swift; sourceTree = "<group>"; };
		56A238741B9C75030082EB20 /* DatabaseQueue.swift */ = {isa = PBXFileReference; fileEncoding = 4; lastKnownFileType = sourcecode.swift; path = DatabaseQueue.swift; sourceTree = "<group>"; };
		56A238751B9C75030082EB20 /* DatabaseValue.swift */ = {isa = PBXFileReference; fileEncoding = 4; lastKnownFileType = sourcecode.swift; path = DatabaseValue.swift; sourceTree = "<group>"; };
		56A238761B9C75030082EB20 /* Row.swift */ = {isa = PBXFileReference; fileEncoding = 4; lastKnownFileType = sourcecode.swift; path = Row.swift; sourceTree = "<group>"; };
		56A238781B9C75030082EB20 /* Statement.swift */ = {isa = PBXFileReference; fileEncoding = 4; lastKnownFileType = sourcecode.swift; path = Statement.swift; sourceTree = "<group>"; };
		56A238921B9C750B0082EB20 /* DatabaseMigrator.swift */ = {isa = PBXFileReference; fileEncoding = 4; lastKnownFileType = sourcecode.swift; path = DatabaseMigrator.swift; sourceTree = "<group>"; };
		56A238A11B9C753B0082EB20 /* Record.swift */ = {isa = PBXFileReference; fileEncoding = 4; lastKnownFileType = sourcecode.swift; path = Record.swift; sourceTree = "<group>"; };
		56A238B51B9CA2590082EB20 /* DatabaseTimestampTests.swift */ = {isa = PBXFileReference; fileEncoding = 4; lastKnownFileType = sourcecode.swift; path = DatabaseTimestampTests.swift; sourceTree = "<group>"; };
		56A4CDAF1D4234B200B1A9B9 /* SQLExpressionLiteralTests.swift */ = {isa = PBXFileReference; fileEncoding = 4; lastKnownFileType = sourcecode.swift; path = SQLExpressionLiteralTests.swift; sourceTree = "<group>"; };
		56A5E4081BA2BCF900707640 /* RecordWithColumnNameManglingTests.swift */ = {isa = PBXFileReference; fileEncoding = 4; lastKnownFileType = sourcecode.swift; path = RecordWithColumnNameManglingTests.swift; sourceTree = "<group>"; };
		56A5EF0E1EF7F20B00F03071 /* ForeignKeyInfoTests.swift */ = {isa = PBXFileReference; fileEncoding = 4; lastKnownFileType = sourcecode.swift; path = ForeignKeyInfoTests.swift; sourceTree = "<group>"; };
		56A8C21E1D1914110096E9D4 /* FoundationUUIDTests.swift */ = {isa = PBXFileReference; fileEncoding = 4; lastKnownFileType = sourcecode.swift; path = FoundationUUIDTests.swift; sourceTree = "<group>"; };
		56A8C22F1D1914540096E9D4 /* UUID.swift */ = {isa = PBXFileReference; fileEncoding = 4; lastKnownFileType = sourcecode.swift; path = UUID.swift; sourceTree = "<group>"; };
		56A8C2361D1914790096E9D4 /* FoundationNSUUIDTests.swift */ = {isa = PBXFileReference; fileEncoding = 4; lastKnownFileType = sourcecode.swift; path = FoundationNSUUIDTests.swift; sourceTree = "<group>"; };
		56AF746A1D41FB9C005E9FF3 /* DatabaseValueConvertibleEscapingTests.swift */ = {isa = PBXFileReference; fileEncoding = 4; lastKnownFileType = sourcecode.swift; path = DatabaseValueConvertibleEscapingTests.swift; sourceTree = "<group>"; };
		56B021C81D8C0D3900B239BB /* MutablePersistableRecordPersistenceConflictPolicyTests.swift */ = {isa = PBXFileReference; fileEncoding = 4; lastKnownFileType = sourcecode.swift; path = MutablePersistableRecordPersistenceConflictPolicyTests.swift; sourceTree = "<group>"; };
		56B14E7E1D4DAE54000BF4A3 /* RowFromDictionaryLiteralTests.swift */ = {isa = PBXFileReference; fileEncoding = 4; lastKnownFileType = sourcecode.swift; path = RowFromDictionaryLiteralTests.swift; sourceTree = "<group>"; };
		56B15D0A1CD4C35100A24C8B /* FetchedRecordsControllerTests.swift */ = {isa = PBXFileReference; fileEncoding = 4; lastKnownFileType = sourcecode.swift; path = FetchedRecordsControllerTests.swift; sourceTree = "<group>"; };
		56B7F4291BE14A1900E39BBF /* CGFloatTests.swift */ = {isa = PBXFileReference; fileEncoding = 4; lastKnownFileType = sourcecode.swift; path = CGFloatTests.swift; sourceTree = "<group>"; };
		56B7F4391BEB42D500E39BBF /* Migration.swift */ = {isa = PBXFileReference; fileEncoding = 4; lastKnownFileType = sourcecode.swift; path = Migration.swift; sourceTree = "<group>"; };
		56B8F49A1B4E2F3600C24296 /* GRDB.xcconfig */ = {isa = PBXFileReference; lastKnownFileType = text.xcconfig; path = GRDB.xcconfig; sourceTree = "<group>"; };
		56B9649C1DA51B4C0002DA19 /* FTS5.swift */ = {isa = PBXFileReference; fileEncoding = 4; lastKnownFileType = sourcecode.swift; path = FTS5.swift; sourceTree = "<group>"; };
		56B964B01DA51D010002DA19 /* FTS5TokenizerDescriptor.swift */ = {isa = PBXFileReference; fileEncoding = 4; lastKnownFileType = sourcecode.swift; path = FTS5TokenizerDescriptor.swift; sourceTree = "<group>"; };
		56B964B81DA51D0A0002DA19 /* FTS5Pattern.swift */ = {isa = PBXFileReference; fileEncoding = 4; lastKnownFileType = sourcecode.swift; path = FTS5Pattern.swift; sourceTree = "<group>"; };
		56B964C01DA521450002DA19 /* FTS5PatternTests.swift */ = {isa = PBXFileReference; fileEncoding = 4; lastKnownFileType = sourcecode.swift; path = FTS5PatternTests.swift; sourceTree = "<group>"; };
		56B964C11DA521450002DA19 /* FTS5RecordTests.swift */ = {isa = PBXFileReference; fileEncoding = 4; lastKnownFileType = sourcecode.swift; path = FTS5RecordTests.swift; sourceTree = "<group>"; };
		56B964C21DA521450002DA19 /* FTS5TableBuilderTests.swift */ = {isa = PBXFileReference; fileEncoding = 4; lastKnownFileType = sourcecode.swift; path = FTS5TableBuilderTests.swift; sourceTree = "<group>"; };
		56BB6EA81D3009B100A1CA52 /* SchedulingWatchdog.swift */ = {isa = PBXFileReference; fileEncoding = 4; lastKnownFileType = sourcecode.swift; path = SchedulingWatchdog.swift; sourceTree = "<group>"; };
		56BF6D2C1DEF47DA006039A3 /* Fixits-0-84-0.swift */ = {isa = PBXFileReference; fileEncoding = 4; lastKnownFileType = sourcecode.swift; path = "Fixits-0-84-0.swift"; sourceTree = "<group>"; };
		56BF6D2D1DEF47DA006039A3 /* Fixits-0-90-1.swift */ = {isa = PBXFileReference; fileEncoding = 4; lastKnownFileType = sourcecode.swift; path = "Fixits-0-90-1.swift"; sourceTree = "<group>"; };
		56BF6D2E1DEF47DA006039A3 /* Fixits-Swift2.swift */ = {isa = PBXFileReference; fileEncoding = 4; lastKnownFileType = sourcecode.swift; path = "Fixits-Swift2.swift"; sourceTree = "<group>"; };
		56C3F7521CF9F12400F6A361 /* DatabaseSavepointTests.swift */ = {isa = PBXFileReference; fileEncoding = 4; lastKnownFileType = sourcecode.swift; path = DatabaseSavepointTests.swift; sourceTree = "<group>"; };
		56C48E731C9A9923005DF1D9 /* module.modulemap */ = {isa = PBXFileReference; lastKnownFileType = "sourcecode.module-map"; path = module.modulemap; sourceTree = "<group>"; };
		56C494401ED7255500CC72AF /* GRDBDeploymentTarget.xcconfig */ = {isa = PBXFileReference; lastKnownFileType = text.xcconfig; path = GRDBDeploymentTarget.xcconfig; sourceTree = "<group>"; };
		56C494421ED726C500CC72AF /* GRDBDeploymentTarget.xcconfig */ = {isa = PBXFileReference; lastKnownFileType = text.xcconfig; name = GRDBDeploymentTarget.xcconfig; path = SQLiteCustom/GRDBDeploymentTarget.xcconfig; sourceTree = "<group>"; };
		56CC9231201DFFF600CB597E /* DropWhileCursorTests.swift */ = {isa = PBXFileReference; fileEncoding = 4; lastKnownFileType = sourcecode.swift; path = DropWhileCursorTests.swift; sourceTree = "<group>"; };
		56CC923A201E033400CB597E /* PrefixWhileCursorTests.swift */ = {isa = PBXFileReference; fileEncoding = 4; lastKnownFileType = sourcecode.swift; path = PrefixWhileCursorTests.swift; sourceTree = "<group>"; };
		56CC9248201E058900CB597E /* DropFirstCursorTests.swift */ = {isa = PBXFileReference; fileEncoding = 4; lastKnownFileType = sourcecode.swift; path = DropFirstCursorTests.swift; sourceTree = "<group>"; };
		56CC9253201E094600CB597E /* PrefixCursorTests.swift */ = {isa = PBXFileReference; fileEncoding = 4; lastKnownFileType = sourcecode.swift; path = PrefixCursorTests.swift; sourceTree = "<group>"; };
		56CEB4F01EAA2EFA00BFAF62 /* FetchableRecord.swift */ = {isa = PBXFileReference; fileEncoding = 4; lastKnownFileType = sourcecode.swift; path = FetchableRecord.swift; sourceTree = "<group>"; };
		56CEB4F81EAA2F4D00BFAF62 /* FTS3.swift */ = {isa = PBXFileReference; fileEncoding = 4; lastKnownFileType = sourcecode.swift; path = FTS3.swift; sourceTree = "<group>"; };
		56CEB4F91EAA2F4D00BFAF62 /* FTS4.swift */ = {isa = PBXFileReference; fileEncoding = 4; lastKnownFileType = sourcecode.swift; path = FTS4.swift; sourceTree = "<group>"; };
		56CEB5101EAA324B00BFAF62 /* FTS3+QueryInterfaceRequest.swift */ = {isa = PBXFileReference; fileEncoding = 4; lastKnownFileType = sourcecode.swift; path = "FTS3+QueryInterfaceRequest.swift"; sourceTree = "<group>"; };
		56CEB5181EAA328900BFAF62 /* FTS5+QueryInterface.swift */ = {isa = PBXFileReference; fileEncoding = 4; lastKnownFileType = sourcecode.swift; path = "FTS5+QueryInterface.swift"; sourceTree = "<group>"; };
		56CEB5401EAA359A00BFAF62 /* Column.swift */ = {isa = PBXFileReference; fileEncoding = 4; lastKnownFileType = sourcecode.swift; path = Column.swift; sourceTree = "<group>"; };
		56CEB5411EAA359A00BFAF62 /* SQLExpressible.swift */ = {isa = PBXFileReference; fileEncoding = 4; lastKnownFileType = sourcecode.swift; path = SQLExpressible.swift; sourceTree = "<group>"; };
		56CEB5421EAA359A00BFAF62 /* SQLExpression.swift */ = {isa = PBXFileReference; fileEncoding = 4; lastKnownFileType = sourcecode.swift; path = SQLExpression.swift; sourceTree = "<group>"; };
		56CEB5431EAA359A00BFAF62 /* SQLOrdering.swift */ = {isa = PBXFileReference; fileEncoding = 4; lastKnownFileType = sourcecode.swift; path = SQLOrdering.swift; sourceTree = "<group>"; };
		56CEB5441EAA359A00BFAF62 /* SQLSelectable.swift */ = {isa = PBXFileReference; fileEncoding = 4; lastKnownFileType = sourcecode.swift; path = SQLSelectable.swift; sourceTree = "<group>"; };
		56D121591ED34978001347D2 /* Fixits-0.109.0.swift */ = {isa = PBXFileReference; fileEncoding = 4; lastKnownFileType = sourcecode.swift; path = "Fixits-0.109.0.swift"; sourceTree = "<group>"; };
		56D5075D1F6BAE8600AE1C5B /* PrimaryKeyInfoTests.swift */ = {isa = PBXFileReference; lastKnownFileType = sourcecode.swift; path = PrimaryKeyInfoTests.swift; sourceTree = "<group>"; };
		56D51CFF1EA789FA0074638A /* FetchableRecord+TableRecord.swift */ = {isa = PBXFileReference; fileEncoding = 4; lastKnownFileType = sourcecode.swift; path = "FetchableRecord+TableRecord.swift"; sourceTree = "<group>"; };
		56DAA2D11DE99DAB006E10C8 /* DatabaseCursorTests.swift */ = {isa = PBXFileReference; fileEncoding = 4; lastKnownFileType = sourcecode.swift; path = DatabaseCursorTests.swift; sourceTree = "<group>"; };
		56DAA2DA1DE9C827006E10C8 /* Cursor.swift */ = {isa = PBXFileReference; fileEncoding = 4; lastKnownFileType = sourcecode.swift; path = Cursor.swift; sourceTree = "<group>"; };
		56DE7B101C3D93ED00861EB8 /* StatementArgumentsTests.swift */ = {isa = PBXFileReference; fileEncoding = 4; lastKnownFileType = sourcecode.swift; path = StatementArgumentsTests.swift; sourceTree = "<group>"; };
		56E06F051E859064008AE2A4 /* Fixits-0.102.0.swift */ = {isa = PBXFileReference; fileEncoding = 4; lastKnownFileType = sourcecode.swift; path = "Fixits-0.102.0.swift"; sourceTree = "<group>"; };
		56E8CE0C1BB4FA5600828BEC /* DatabaseValueConvertibleFetchTests.swift */ = {isa = PBXFileReference; fileEncoding = 4; lastKnownFileType = sourcecode.swift; path = DatabaseValueConvertibleFetchTests.swift; sourceTree = "<group>"; };
		56E8CE0F1BB4FE5B00828BEC /* StatementColumnConvertibleFetchTests.swift */ = {isa = PBXFileReference; fileEncoding = 4; lastKnownFileType = sourcecode.swift; path = StatementColumnConvertibleFetchTests.swift; sourceTree = "<group>"; };
		56EA86931C91DFE7002BB4DF /* DatabaseReaderTests.swift */ = {isa = PBXFileReference; fileEncoding = 4; lastKnownFileType = sourcecode.swift; path = DatabaseReaderTests.swift; sourceTree = "<group>"; };
		56EA869D1C932597002BB4DF /* DatabasePoolReadOnlyTests.swift */ = {isa = PBXFileReference; fileEncoding = 4; lastKnownFileType = sourcecode.swift; path = DatabasePoolReadOnlyTests.swift; sourceTree = "<group>"; };
		56EB0AB11BCD787300A3DC55 /* DataMemoryTests.swift */ = {isa = PBXFileReference; fileEncoding = 4; lastKnownFileType = sourcecode.swift; path = DataMemoryTests.swift; sourceTree = "<group>"; };
		56ED8A7E1DAB8D6800BD0ABC /* FTS5WrapperTokenizerTests.swift */ = {isa = PBXFileReference; fileEncoding = 4; lastKnownFileType = sourcecode.swift; path = FTS5WrapperTokenizerTests.swift; sourceTree = "<group>"; };
		56EE573C1BB317B7007A6A95 /* StatementColumnConvertibleTests.swift */ = {isa = PBXFileReference; fileEncoding = 4; lastKnownFileType = sourcecode.swift; path = StatementColumnConvertibleTests.swift; sourceTree = "<group>"; };
		56F0B98E1B6001C600A2F135 /* FoundationNSDateTests.swift */ = {isa = PBXFileReference; fileEncoding = 4; lastKnownFileType = sourcecode.swift; path = FoundationNSDateTests.swift; sourceTree = "<group>"; };
		56F3E7481E66F83A00BF0F01 /* ResultCodeTests.swift */ = {isa = PBXFileReference; fileEncoding = 4; lastKnownFileType = sourcecode.swift; path = ResultCodeTests.swift; sourceTree = "<group>"; };
		56F3E7621E67F8C100BF0F01 /* Fixits-0.101.1.swift */ = {isa = PBXFileReference; fileEncoding = 4; lastKnownFileType = sourcecode.swift; path = "Fixits-0.101.1.swift"; sourceTree = "<group>"; };
		56FC98771D969DEF00E3C842 /* SQLExpression+QueryInterface.swift */ = {isa = PBXFileReference; fileEncoding = 4; lastKnownFileType = sourcecode.swift; path = "SQLExpression+QueryInterface.swift"; sourceTree = "<group>"; };
		56FDECE11BB32DFD009AD709 /* RowFromStatementTests.swift */ = {isa = PBXFileReference; fileEncoding = 4; lastKnownFileType = sourcecode.swift; path = RowFromStatementTests.swift; sourceTree = "<group>"; };
		56FEE7FA1F47253700D930EA /* TableRecordTests.swift */ = {isa = PBXFileReference; lastKnownFileType = sourcecode.swift; path = TableRecordTests.swift; sourceTree = "<group>"; };
		56FF453F1D2C23BA00F21EF9 /* MutablePersistableRecordDeleteTests.swift */ = {isa = PBXFileReference; fileEncoding = 4; lastKnownFileType = sourcecode.swift; path = MutablePersistableRecordDeleteTests.swift; sourceTree = "<group>"; };
		56FF45551D2CDA5200F21EF9 /* RecordUniqueIndexTests.swift */ = {isa = PBXFileReference; fileEncoding = 4; lastKnownFileType = sourcecode.swift; path = RecordUniqueIndexTests.swift; sourceTree = "<group>"; };
		6340BF7F1E5E3F7900832805 /* RecordPersistenceConflictPolicy.swift */ = {isa = PBXFileReference; fileEncoding = 4; lastKnownFileType = sourcecode.swift; path = RecordPersistenceConflictPolicy.swift; sourceTree = "<group>"; };
		DC2393C61ABE35F8003FF113 /* GRDB-Bridging.h */ = {isa = PBXFileReference; fileEncoding = 4; lastKnownFileType = sourcecode.c.h; path = "GRDB-Bridging.h"; sourceTree = "<group>"; };
		DC3773F719C8CBB3004FCF85 /* Info.plist */ = {isa = PBXFileReference; lastKnownFileType = text.plist.xml; path = Info.plist; sourceTree = "<group>"; };
		DC3773F819C8CBB3004FCF85 /* GRDB.h */ = {isa = PBXFileReference; lastKnownFileType = sourcecode.c.h; path = GRDB.h; sourceTree = "<group>"; };
		DC37740419C8CBB3004FCF85 /* Info.plist */ = {isa = PBXFileReference; lastKnownFileType = text.plist.xml; path = Info.plist; sourceTree = "<group>"; };
		EED476F11CFD16FF0026A4EC /* GRDBCustomSQLite-USER.h */ = {isa = PBXFileReference; lastKnownFileType = sourcecode.c.h; name = "GRDBCustomSQLite-USER.h"; path = "SQLiteCustom/GRDBCustomSQLite-USER.h"; sourceTree = "<group>"; };
		F3BA7FEE1CFB23B7003DC1BA /* GRDB.xcconfig */ = {isa = PBXFileReference; lastKnownFileType = text.xcconfig; name = GRDB.xcconfig; path = SQLiteCustom/GRDB.xcconfig; sourceTree = "<group>"; };
		F3BA7FEF1CFB23BF003DC1BA /* module.modulemap */ = {isa = PBXFileReference; lastKnownFileType = "sourcecode.module-map"; name = module.modulemap; path = SQLiteCustom/module.modulemap; sourceTree = "<group>"; };
		F3BA7FF01CFB23C9003DC1BA /* sqlite3.h */ = {isa = PBXFileReference; lastKnownFileType = sourcecode.c.h; name = sqlite3.h; path = SQLiteCustom/src/sqlite3.h; sourceTree = "<group>"; };
		F3BA7FF11CFB23D3003DC1BA /* GRDBCustomSQLite.h */ = {isa = PBXFileReference; lastKnownFileType = sourcecode.c.h; name = GRDBCustomSQLite.h; path = SQLiteCustom/GRDBCustomSQLite.h; sourceTree = "<group>"; };
		F3BA7FF21CFB23DA003DC1BA /* GRDBCustomSQLite-Bridging.h */ = {isa = PBXFileReference; lastKnownFileType = sourcecode.c.h; name = "GRDBCustomSQLite-Bridging.h"; path = "SQLiteCustom/GRDBCustomSQLite-Bridging.h"; sourceTree = "<group>"; };
		F3BA7FF31CFB23E4003DC1BA /* SQLiteLib.xcodeproj */ = {isa = PBXFileReference; lastKnownFileType = "wrapper.pb-project"; name = SQLiteLib.xcodeproj; path = SQLiteCustom/src/SQLiteLib.xcodeproj; sourceTree = "<group>"; };
		F3BA7FFE1CFB25E4003DC1BA /* GRDBCustomSQLite.framework */ = {isa = PBXFileReference; explicitFileType = wrapper.framework; includeInIndex = 0; path = GRDBCustomSQLite.framework; sourceTree = BUILT_PRODUCTS_DIR; };
		F3BA80411CFB2AD7003DC1BA /* GRDBCustomSQLiteiOSTests.xctest */ = {isa = PBXFileReference; explicitFileType = wrapper.cfbundle; includeInIndex = 0; path = GRDBCustomSQLiteiOSTests.xctest; sourceTree = BUILT_PRODUCTS_DIR; };
		F3BA805A1CFB2BB2003DC1BA /* GRDBCustomSQLite.framework */ = {isa = PBXFileReference; explicitFileType = wrapper.framework; includeInIndex = 0; path = GRDBCustomSQLite.framework; sourceTree = BUILT_PRODUCTS_DIR; };
		F3BA809B1CFB2F6F003DC1BA /* GRDBCustomSQLiteOSXTests.xctest */ = {isa = PBXFileReference; explicitFileType = wrapper.cfbundle; includeInIndex = 0; path = GRDBCustomSQLiteOSXTests.xctest; sourceTree = BUILT_PRODUCTS_DIR; };
		F3BA813A1CFB3402003DC1BA /* GRDBCustomSQLite-USER.xcconfig */ = {isa = PBXFileReference; lastKnownFileType = text.xcconfig; name = "GRDBCustomSQLite-USER.xcconfig"; path = "SQLiteCustom/GRDBCustomSQLite-USER.xcconfig"; sourceTree = "<group>"; };
		F3BA813B1CFB3770003DC1BA /* GRDBCustomSQLite-Testing.xcconfig */ = {isa = PBXFileReference; lastKnownFileType = text.xcconfig; name = "GRDBCustomSQLite-Testing.xcconfig"; path = "SQLiteCustom/GRDBCustomSQLite-Testing.xcconfig"; sourceTree = "<group>"; };
/* End PBXFileReference section */

/* Begin PBXFrameworksBuildPhase section */
		F3BA7FFA1CFB25E4003DC1BA /* Frameworks */ = {
			isa = PBXFrameworksBuildPhase;
			buildActionMask = 2147483647;
			files = (
				F3BA803C1CFB2A20003DC1BA /* libsqlitecustom.a in Frameworks */,
			);
			runOnlyForDeploymentPostprocessing = 0;
		};
		F3BA803E1CFB2AD7003DC1BA /* Frameworks */ = {
			isa = PBXFrameworksBuildPhase;
			buildActionMask = 2147483647;
			files = (
				F3BA80461CFB2AD7003DC1BA /* GRDBCustomSQLite.framework in Frameworks */,
			);
			runOnlyForDeploymentPostprocessing = 0;
		};
		F3BA80561CFB2BB2003DC1BA /* Frameworks */ = {
			isa = PBXFrameworksBuildPhase;
			buildActionMask = 2147483647;
			files = (
				F3BA80961CFB2F45003DC1BA /* libsqlitecustom.a in Frameworks */,
			);
			runOnlyForDeploymentPostprocessing = 0;
		};
		F3BA80981CFB2F6F003DC1BA /* Frameworks */ = {
			isa = PBXFrameworksBuildPhase;
			buildActionMask = 2147483647;
			files = (
				F3BA80A01CFB2F6F003DC1BA /* GRDBCustomSQLite.framework in Frameworks */,
			);
			runOnlyForDeploymentPostprocessing = 0;
		};
/* End PBXFrameworksBuildPhase section */

/* Begin PBXGroup section */
		5605F1471C672E4000235C62 /* Support */ = {
			isa = PBXGroup;
			children = (
				5605F1481C672E4000235C62 /* CoreGraphics */,
				5605F14A1C672E4000235C62 /* Foundation */,
				5605F1561C672E4000235C62 /* StandardLibrary */,
			);
			path = Support;
			sourceTree = "<group>";
		};
		5605F1481C672E4000235C62 /* CoreGraphics */ = {
			isa = PBXGroup;
			children = (
				5605F1491C672E4000235C62 /* CGFloat.swift */,
			);
			path = CoreGraphics;
			sourceTree = "<group>";
		};
		5605F14A1C672E4000235C62 /* Foundation */ = {
			isa = PBXGroup;
			children = (
				5690C33F1D23E82A00E59934 /* Data.swift */,
				5605F14C1C672E4000235C62 /* DatabaseDateComponents.swift */,
				5674A7021F307FCD0095F066 /* DatabaseValueConvertible+ReferenceConvertible.swift */,
				5605F14F1C672E4000235C62 /* Date.swift */,
				5657AAB81D107001006283EF /* NSData.swift */,
				5605F1501C672E4000235C62 /* NSNull.swift */,
				5605F1511C672E4000235C62 /* NSNumber.swift */,
				5605F1521C672E4000235C62 /* NSString.swift */,
				5657AB0E1D10899D006283EF /* URL.swift */,
				56A8C22F1D1914540096E9D4 /* UUID.swift */,
				567071F2208A00BE006AD95A /* SQLiteDateParser.swift */,
			);
			path = Foundation;
			sourceTree = "<group>";
		};
		5605F1561C672E4000235C62 /* StandardLibrary */ = {
			isa = PBXGroup;
			children = (
				5674A6E31F307F0E0095F066 /* DatabaseValueConvertible+Decodable.swift */,
				5674A6E21F307F0E0095F066 /* DatabaseValueConvertible+Encodable.swift */,
				5605F1571C672E4000235C62 /* DatabaseValueConvertible+RawRepresentable.swift */,
				5605F1581C672E4000235C62 /* StandardLibrary.swift */,
			);
			path = StandardLibrary;
			sourceTree = "<group>";
		};
		5607EFD11BB8253300605DE3 /* TransactionObserver */ = {
			isa = PBXGroup;
			children = (
				5634B1061CF9B970005360B9 /* TransactionObserverSavepointsTests.swift */,
				5607EFD21BB8254800605DE3 /* TransactionObserverTests.swift */,
				567F45A71F888B2600030B59 /* TruncateOptimizationTests.swift */,
			);
			name = TransactionObserver;
			sourceTree = "<group>";
		};
		560A37A91C90084600949E71 /* DatabasePool */ = {
			isa = PBXGroup;
			children = (
				5672DE661CDB751D0022BA81 /* DatabasePoolBackupTests.swift */,
				569531331C919DF200CF1A2B /* DatabasePoolCollationTests.swift */,
				560A37AA1C90085D00949E71 /* DatabasePoolConcurrencyTests.swift */,
				569531361C919DF700CF1A2B /* DatabasePoolFunctionTests.swift */,
				56EA869D1C932597002BB4DF /* DatabasePoolReadOnlyTests.swift */,
			);
			name = DatabasePool;
			sourceTree = "<group>";
		};
		560B3FA41C19DFF800C58EC7 /* PersistableRecord */ = {
			isa = PBXGroup;
			children = (
				566A84422041AB2D00E50BFD /* MutablePersistableRecordChangesTests.swift */,
				56FF453F1D2C23BA00F21EF9 /* MutablePersistableRecordDeleteTests.swift */,
				5674A71C1F30A8DF0095F066 /* MutablePersistableRecordEncodableTests.swift */,
				56B021C81D8C0D3900B239BB /* MutablePersistableRecordPersistenceConflictPolicyTests.swift */,
				563363A91C933FF8000BE133 /* MutablePersistableRecordTests.swift */,
				563363AA1C933FF8000BE133 /* PersistableRecordTests.swift */,
			);
			name = PersistableRecord;
			sourceTree = "<group>";
		};
		5614DEEE1BA9D6F9003163B3 /* Frameworks */ = {
			isa = PBXGroup;
			children = (
			);
			name = Frameworks;
			sourceTree = "<group>";
		};
		56176C581EACC2D8000F3F2B /* GRDBTests */ = {
			isa = PBXGroup;
			children = (
				5623E0901B4AFACC00B20B7F /* GRDBTestCase.swift */,
				562EA81E1F17B26F00FA528C /* Compilation */,
				56A238111B9C74A90082EB20 /* Core */,
				5698AC3E1DA2BEBB0056AF8C /* FTS */,
				56176CA01EACEE2A000F3F2B /* GRDBCipher */,
				56A238231B9C74A90082EB20 /* Migrations */,
				569978D31B539038005EBEED /* Private */,
				56300B5C1C53C38F005A543B /* QueryInterface */,
				56A238251B9C74A90082EB20 /* Record */,
				56176C9F1EACEE15000F3F2B /* Support */,
			);
			path = GRDBTests;
			sourceTree = "<group>";
		};
		56176C9C1EACEA8C000F3F2B /* TableRecord */ = {
			isa = PBXGroup;
			children = (
				56FEE7FA1F47253700D930EA /* TableRecordTests.swift */,
			);
			name = TableRecord;
			sourceTree = "<group>";
		};
		56176C9E1EACEDF9000F3F2B /* Record */ = {
			isa = PBXGroup;
			children = (
				56A2382D1B9C74A90082EB20 /* RecordCopyTests.swift */,
				56A2382F1B9C74A90082EB20 /* RecordEditedTests.swift */,
				56A238321B9C74A90082EB20 /* RecordInitializersTests.swift */,
				56A238261B9C74A90082EB20 /* RecordMinimalPrimaryKeyRowIDTests.swift */,
				56A238271B9C74A90082EB20 /* RecordMinimalPrimaryKeySingleTests.swift */,
				6340BF7F1E5E3F7900832805 /* RecordPersistenceConflictPolicy.swift */,
				5698ACCD1DA8C2620056AF8C /* RecordPrimaryKeyHiddenRowIDTests.swift */,
				56A238281B9C74A90082EB20 /* RecordPrimaryKeyMultipleTests.swift */,
				56A238291B9C74A90082EB20 /* RecordPrimaryKeyNoneTests.swift */,
				56A2382A1B9C74A90082EB20 /* RecordPrimaryKeyRowIDTests.swift */,
				56A2382B1B9C74A90082EB20 /* RecordPrimaryKeySingleTests.swift */,
				56A2382C1B9C74A90082EB20 /* RecordPrimaryKeySingleWithReplaceConflictResolutionTests.swift */,
				56A238331B9C74A90082EB20 /* RecordSubClassTests.swift */,
				56A5E4081BA2BCF900707640 /* RecordWithColumnNameManglingTests.swift */,
			);
			name = Record;
			sourceTree = "<group>";
		};
		56176C9F1EACEE15000F3F2B /* Support */ = {
			isa = PBXGroup;
			children = (
				56B7F4291BE14A1900E39BBF /* CGFloatTests.swift */,
				56F0B98C1B6001C600A2F135 /* Foundation */,
			);
			name = Support;
			sourceTree = "<group>";
		};
		56176CA01EACEE2A000F3F2B /* GRDBCipher */ = {
			isa = PBXGroup;
			children = (
				567156701CB18050007DC145 /* EncryptionTests.swift */,
			);
			name = GRDBCipher;
			sourceTree = "<group>";
		};
		562EA81E1F17B26F00FA528C /* Compilation */ = {
			isa = PBXGroup;
			children = (
				562EA82E1F17B9EB00FA528C /* CompilationSubClassTests.swift */,
				562EA8251F17B2AC00FA528C /* CompilationProtocolTests.swift */,
			);
			name = Compilation;
			sourceTree = "<group>";
		};
		56300B5C1C53C38F005A543B /* QueryInterface */ = {
			isa = PBXGroup;
			children = (
				56300B601C53C42C005A543B /* FetchableRecord+QueryInterfaceRequestTests.swift */,
				56300B671C53D25E005A543B /* QueryInterfaceExpressionsTests.swift */,
				5698AC021D9B9FCF0056AF8C /* QueryInterfaceExtensibilityTests.swift */,
				56300B5D1C53C38F005A543B /* QueryInterfaceRequestTests.swift */,
				56300B841C54DC95005A543B /* Record+QueryInterfaceRequestTests.swift */,
				566AD8C51D531BE4002EC1A8 /* TableDefinitionTests.swift */,
				56300B6A1C53D3E8005A543B /* TableRecord+QueryInterfaceRequestTests.swift */,
				5698AC7F1DA380A20056AF8C /* VirtualTableModuleTests.swift */,
			);
			name = QueryInterface;
			sourceTree = "<group>";
		};
		56300B6D1C53F592005A543B /* QueryInterface */ = {
			isa = PBXGroup;
			children = (
				56CEB5401EAA359A00BFAF62 /* Column.swift */,
				56CEB5101EAA324B00BFAF62 /* FTS3+QueryInterfaceRequest.swift */,
				56CEB5181EAA328900BFAF62 /* FTS5+QueryInterface.swift */,
				5605F18C1C6B1A8700235C62 /* QueryInterfaceQuery.swift */,
				56300B6F1C53F592005A543B /* QueryInterfaceRequest.swift */,
				5616AAF4207CD59300AC3664 /* RequestProtocols.swift */,
				5605F1891C6B1A8700235C62 /* SQLCollatedExpression.swift */,
				566475991D97D8A000FF74B8 /* SQLCollection.swift */,
				56CEB5411EAA359A00BFAF62 /* SQLExpressible.swift */,
				56CEB5421EAA359A00BFAF62 /* SQLExpression.swift */,
				56FC98771D969DEF00E3C842 /* SQLExpression+QueryInterface.swift */,
				56CEB5431EAA359A00BFAF62 /* SQLOrdering.swift */,
				56CEB5441EAA359A00BFAF62 /* SQLSelectable.swift */,
				566475A11D9810A400FF74B8 /* SQLSelectable+QueryInterface.swift */,
				566475B91D981AD200FF74B8 /* SQLSpecificExpressible+QueryInterface.swift */,
				566475C91D981D5E00FF74B8 /* Support */,
				566AD8B11D5318F4002EC1A8 /* TableDefinition.swift */,
				5698AC771DA37DCB0056AF8C /* VirtualTableModule.swift */,
			);
			path = QueryInterface;
			sourceTree = "<group>";
		};
		563363BB1C93FD32000BE133 /* DatabaseQueue */ = {
			isa = PBXGroup;
			children = (
				5687359E1CEDE16C009B9116 /* Betty.jpeg */,
				5672DE581CDB72520022BA81 /* DatabaseQueueBackupTests.swift */,
				563363BC1C93FD5E000BE133 /* DatabaseQueueConcurrencyTests.swift */,
				56A238141B9C74A90082EB20 /* DatabaseQueueInMemoryTests.swift */,
				567156151CB142AA007DC145 /* DatabaseQueueReadOnlyTests.swift */,
				569178451CED9B6000E179EA /* DatabaseQueueTests.swift */,
			);
			name = DatabaseQueue;
			sourceTree = "<group>";
		};
		5659F4861EA8D94E004A4992 /* Utils */ = {
			isa = PBXGroup;
			children = (
				5659F4871EA8D94E004A4992 /* Utils.swift */,
				5659F48F1EA8D964004A4992 /* ReadWriteBox.swift */,
				5659F4971EA8D989004A4992 /* Pool.swift */,
				5659F49F1EA8D997004A4992 /* Result.swift */,
			);
			path = Utils;
			sourceTree = "<group>";
		};
		566475C91D981D5E00FF74B8 /* Support */ = {
			isa = PBXGroup;
			children = (
				566475CA1D981D5E00FF74B8 /* SQLFunctions.swift */,
				566475CB1D981D5E00FF74B8 /* SQLOperators.swift */,
			);
			path = Support;
			sourceTree = "<group>";
		};
		5674A7251F30A8EF0095F066 /* FetchableRecord */ = {
			isa = PBXGroup;
			children = (
				5674A7261F30A9090095F066 /* FetchableRecordDecodableTests.swift */,
				565B0FEE1BBC7D980098DE03 /* FetchableRecordTests.swift */,
			);
			name = FetchableRecord;
			sourceTree = "<group>";
		};
		5698AC291D9E5A480056AF8C /* FTS */ = {
			isa = PBXGroup;
			children = (
				56CEB4F81EAA2F4D00BFAF62 /* FTS3.swift */,
				56CEB4F91EAA2F4D00BFAF62 /* FTS4.swift */,
				5698AC361D9E5A590056AF8C /* FTS3Pattern.swift */,
				5671FC1F1DA3CAC9003BF4FF /* FTS3TokenizerDescriptor.swift */,
				56B9649C1DA51B4C0002DA19 /* FTS5.swift */,
				5698AD341DABAF4A0056AF8C /* FTS5CustomTokenizer.swift */,
				56B964B81DA51D0A0002DA19 /* FTS5Pattern.swift */,
				5698AD151DAAD16F0056AF8C /* FTS5Tokenizer.swift */,
				56B964B01DA51D010002DA19 /* FTS5TokenizerDescriptor.swift */,
				5698AD201DABAEFA0056AF8C /* FTS5WrapperTokenizer.swift */,
			);
			path = FTS;
			sourceTree = "<group>";
		};
		5698AC3E1DA2BEBB0056AF8C /* FTS */ = {
			isa = PBXGroup;
			children = (
				5698AC3F1DA2BED90056AF8C /* FTS3PatternTests.swift */,
				5698AC481DA2D48A0056AF8C /* FTS3RecordTests.swift */,
				5698AC881DA389380056AF8C /* FTS3TableBuilderTests.swift */,
				5698ACB51DA6285E0056AF8C /* FTS3TokenizerTests.swift */,
				5698AC941DA4B0430056AF8C /* FTS4RecordTests.swift */,
				5698AC951DA4B0430056AF8C /* FTS4TableBuilderTests.swift */,
				5698AD001DAA8ACA0056AF8C /* FTS5CustomTokenizerTests.swift */,
				56B964C01DA521450002DA19 /* FTS5PatternTests.swift */,
				56B964C11DA521450002DA19 /* FTS5RecordTests.swift */,
				56B964C21DA521450002DA19 /* FTS5TableBuilderTests.swift */,
				5698ACCA1DA62A2D0056AF8C /* FTS5TokenizerTests.swift */,
				56ED8A7E1DAB8D6800BD0ABC /* FTS5WrapperTokenizerTests.swift */,
			);
			name = FTS;
			sourceTree = "<group>";
		};
		569978D31B539038005EBEED /* Private */ = {
			isa = PBXGroup;
			children = (
				563363CF1C943D13000BE133 /* DatabasePoolReleaseMemoryTests.swift */,
				569531281C908A5B00CF1A2B /* DatabasePoolSchemaCacheTests.swift */,
				563363D41C94484E000BE133 /* DatabaseQueueReleaseMemoryTests.swift */,
				569531231C90878D00CF1A2B /* DatabaseQueueSchemaCacheTests.swift */,
				5605F1861C69111300235C62 /* DatabaseRegionTests.swift */,
				56AF746A1D41FB9C005E9FF3 /* DatabaseValueConvertibleEscapingTests.swift */,
				56EB0AB11BCD787300A3DC55 /* DataMemoryTests.swift */,
				56FF45551D2CDA5200F21EF9 /* RecordUniqueIndexTests.swift */,
				56A4CDAF1D4234B200B1A9B9 /* SQLExpressionLiteralTests.swift */,
			);
			name = Private;
			sourceTree = "<group>";
		};
		56A238111B9C74A90082EB20 /* Core */ = {
			isa = PBXGroup;
			children = (
				5665F865203EF4590084C6C0 /* ColumnInfoTests.swift */,
				56DAA2C41DE99D8D006E10C8 /* Cursor */,
				564448821EF56B1B00DD2861 /* DatabaseAfterNextTransactionCommitTests.swift */,
				564F9C1D1F069B4E00877A00 /* DatabaseAggregateTests.swift */,
				564A50C61BFF4B7F00B3A3A2 /* DatabaseCollationTests.swift */,
				56A238161B9C74A90082EB20 /* DatabaseErrorTests.swift */,
				560C97C61BFD0B8400BF8471 /* DatabaseFunctionTests.swift */,
				567DAF341EAB789800FC0928 /* DatabaseLogErrorTests.swift */,
				560A37A91C90084600949E71 /* DatabasePool */,
				563363BB1C93FD32000BE133 /* DatabaseQueue */,
				56EA86931C91DFE7002BB4DF /* DatabaseReaderTests.swift */,
				56C3F7521CF9F12400F6A361 /* DatabaseSavepointTests.swift */,
				566A843420413DE400E50BFD /* DatabaseSnapshotTests.swift */,
				56A238131B9C74A90082EB20 /* DatabaseTests.swift */,
				56A2381B1B9C74A90082EB20 /* DatabaseValueConversionTests.swift */,
				56A238191B9C74A90082EB20 /* DatabaseValueConvertible */,
				56A238181B9C74A90082EB20 /* DatabaseValueTests.swift */,
				562756421E963AAC0035B653 /* DatabaseWriterTests.swift */,
				56741EA71E66A8B3003E422D /* FetchRequestTests.swift */,
				56A5EF0E1EF7F20B00F03071 /* ForeignKeyInfoTests.swift */,
				567A80521D41350C00C7DCEC /* IndexInfoTests.swift */,
				56D5075D1F6BAE8600AE1C5B /* PrimaryKeyInfoTests.swift */,
				565EFAED1D0436CE00A8FA9D /* NumericOverflowTests.swift */,
				56F3E7481E66F83A00BF0F01 /* ResultCodeTests.swift */,
				56A2381D1B9C74A90082EB20 /* Row */,
				569C1EB11CF07DDD0042627B /* SchedulingWatchdogTests.swift */,
				568068301EBBA26100EFB8AA /* SQLRequestTests.swift */,
				56A238201B9C74A90082EB20 /* Statement */,
				56EE573B1BB317B7007A6A95 /* StatementColumnConvertible */,
				5607EFD11BB8253300605DE3 /* TransactionObserver */,
			);
			name = Core;
			sourceTree = "<group>";
		};
		56A238191B9C74A90082EB20 /* DatabaseValueConvertible */ = {
			isa = PBXGroup;
			children = (
				5674A70A1F3087700095F066 /* DatabaseValueConvertibleDecodableTests.swift */,
				5674A70B1F3087700095F066 /* DatabaseValueConvertibleEncodableTests.swift */,
				56A238B51B9CA2590082EB20 /* DatabaseTimestampTests.swift */,
				56E8CE0C1BB4FA5600828BEC /* DatabaseValueConvertibleFetchTests.swift */,
				56A2381A1B9C74A90082EB20 /* DatabaseValueConvertibleSubclassTests.swift */,
				56A2381C1B9C74A90082EB20 /* RawRepresentable+DatabaseValueConvertibleTests.swift */,
			);
			name = DatabaseValueConvertible;
			sourceTree = "<group>";
		};
		56A2381D1B9C74A90082EB20 /* Row */ = {
			isa = PBXGroup;
			children = (
				565F03C11CE5D3AA00DE108F /* RowAdapterTests.swift */,
				56A2381F1B9C74A90082EB20 /* RowCopiedFromStatementTests.swift */,
				562393171DECC02000A6B01F /* RowFetchTests.swift */,
				56B14E7E1D4DAE54000BF4A3 /* RowFromDictionaryLiteralTests.swift */,
				56A2381E1B9C74A90082EB20 /* RowFromDictionaryTests.swift */,
				56FDECE11BB32DFD009AD709 /* RowFromStatementTests.swift */,
				5698ACD61DA925420056AF8C /* RowTestCase.swift */,
			);
			name = Row;
			sourceTree = "<group>";
		};
		56A238201B9C74A90082EB20 /* Statement */ = {
			isa = PBXGroup;
			children = (
				56A238211B9C74A90082EB20 /* SelectStatementTests.swift */,
				56DE7B101C3D93ED00861EB8 /* StatementArgumentsTests.swift */,
				56A238221B9C74A90082EB20 /* UpdateStatementTests.swift */,
			);
			name = Statement;
			sourceTree = "<group>";
		};
		56A238231B9C74A90082EB20 /* Migrations */ = {
			isa = PBXGroup;
			children = (
				56A238241B9C74A90082EB20 /* DatabaseMigratorTests.swift */,
			);
			name = Migrations;
			sourceTree = "<group>";
		};
		56A238251B9C74A90082EB20 /* Record */ = {
			isa = PBXGroup;
			children = (
				5674A7251F30A8EF0095F066 /* FetchableRecord */,
				56B15D0A1CD4C35100A24C8B /* FetchedRecordsControllerTests.swift */,
				564E73E7203DA278000C443C /* JoinSupportTests.swift */,
				560B3FA41C19DFF800C58EC7 /* PersistableRecord */,
				56176C9E1EACEDF9000F3F2B /* Record */,
				56176C9C1EACEA8C000F3F2B /* TableRecord */,
			);
			name = Record;
			sourceTree = "<group>";
		};
		56A2386F1B9C75030082EB20 /* Core */ = {
			isa = PBXGroup;
			children = (
				56A238701B9C75030082EB20 /* Configuration.swift */,
				56DAA2DA1DE9C827006E10C8 /* Cursor.swift */,
				56A238711B9C75030082EB20 /* Database.swift */,
				566B91221FA4CF810012D5B0 /* Database+Schema.swift */,
				566B91081FA4C3960012D5B0 /* Database+Statements.swift */,
				566B91121FA4C3F50012D5B0 /* DatabaseCollation.swift */,
				56A238731B9C75030082EB20 /* DatabaseError.swift */,
				564F9C2C1F075DD200877A00 /* DatabaseFunction.swift */,
				560A37A31C8F625000949E71 /* DatabasePool.swift */,
				56A238741B9C75030082EB20 /* DatabaseQueue.swift */,
				563363BF1C942C04000BE133 /* DatabaseReader.swift */,
				569EF0E5200D37FC00A9FA45 /* DatabaseRegion.swift */,
				5695311E1C907A8C00CF1A2B /* DatabaseSchemaCache.swift */,
				566A842B20413D9A00E50BFD /* DatabaseSnapshot.swift */,
				56A238751B9C75030082EB20 /* DatabaseValue.swift */,
				560D923E1C672C3E00F4F92B /* DatabaseValueConvertible.swift */,
				563363C31C942C37000BE133 /* DatabaseWriter.swift */,
				5636E9BB1D22574100B9B05F /* FetchRequest.swift */,
				56A238761B9C75030082EB20 /* Row.swift */,
				567404871CEF84C8003ED5CC /* RowAdapter.swift */,
				56BB6EA81D3009B100A1CA52 /* SchedulingWatchdog.swift */,
				560A37A61C8FF6E500949E71 /* SerializedDatabase.swift */,
				56A238781B9C75030082EB20 /* Statement.swift */,
				566B912A1FA4D0CC0012D5B0 /* StatementAuthorizer.swift */,
				560D923F1C672C3E00F4F92B /* StatementColumnConvertible.swift */,
				566B91321FA4D3810012D5B0 /* TransactionObserver.swift */,
				5605F1471C672E4000235C62 /* Support */,
			);
			path = Core;
			sourceTree = "<group>";
		};
		56A238911B9C750B0082EB20 /* Migration */ = {
			isa = PBXGroup;
			children = (
				56A238921B9C750B0082EB20 /* DatabaseMigrator.swift */,
				56B7F4391BEB42D500E39BBF /* Migration.swift */,
			);
			path = Migration;
			sourceTree = "<group>";
		};
		56A2389F1B9C753B0082EB20 /* Record */ = {
			isa = PBXGroup;
			children = (
				56CEB4F01EAA2EFA00BFAF62 /* FetchableRecord.swift */,
				5674A6F21F307F600095F066 /* FetchableRecord+Decodable.swift */,
				56D51CFF1EA789FA0074638A /* FetchableRecord+TableRecord.swift */,
				31A7787C1C6A4DD600F507F6 /* FetchedRecordsController.swift */,
				560D92441C672C4B00F4F92B /* PersistableRecord.swift */,
				5674A6F31F307F600095F066 /* PersistableRecord+Encodable.swift */,
				56A238A11B9C753B0082EB20 /* Record.swift */,
				560D92461C672C4B00F4F92B /* TableRecord.swift */,
			);
			path = Record;
			sourceTree = "<group>";
		};
		56BF6D2B1DEF47DA006039A3 /* Legacy */ = {
			isa = PBXGroup;
			children = (
				56BF6D2E1DEF47DA006039A3 /* Fixits-Swift2.swift */,
				56BF6D2C1DEF47DA006039A3 /* Fixits-0-84-0.swift */,
				56BF6D2D1DEF47DA006039A3 /* Fixits-0-90-1.swift */,
				56F3E7621E67F8C100BF0F01 /* Fixits-0.101.1.swift */,
				56E06F051E859064008AE2A4 /* Fixits-0.102.0.swift */,
				56D121591ED34978001347D2 /* Fixits-0.109.0.swift */,
				56873BEB1F2CB400004D24B4 /* Fixits-1.2.swift */,
				569A98F62039B716008D7DBF /* Fixits-3.0.swift */,
				569B7FA2201C90430069DE70 /* Swift4.1.swift */,
			);
			path = Legacy;
			sourceTree = "<group>";
		};
		56DAA2C41DE99D8D006E10C8 /* Cursor */ = {
			isa = PBXGroup;
			children = (
				5623932F1DEDFC5700A6B01F /* AnyCursorTests.swift */,
				5623935F1DEE06D300A6B01F /* CursorTests.swift */,
				56DAA2D11DE99DAB006E10C8 /* DatabaseCursorTests.swift */,
				56CC9248201E058900CB597E /* DropFirstCursorTests.swift */,
				56CC9231201DFFF600CB597E /* DropWhileCursorTests.swift */,
				5623934D1DEDFEFB00A6B01F /* EnumeratedCursorTests.swift */,
				562393561DEE013C00A6B01F /* FilterCursorTests.swift */,
				562393681DEE0CD200A6B01F /* FlattenCursorTests.swift */,
				562393711DEE104400A6B01F /* MapCursorTests.swift */,
				56CC9253201E094600CB597E /* PrefixCursorTests.swift */,
				56CC923A201E033400CB597E /* PrefixWhileCursorTests.swift */,
			);
			name = Cursor;
			sourceTree = "<group>";
		};
		56EE573B1BB317B7007A6A95 /* StatementColumnConvertible */ = {
			isa = PBXGroup;
			children = (
				56E8CE0F1BB4FE5B00828BEC /* StatementColumnConvertibleFetchTests.swift */,
				56EE573C1BB317B7007A6A95 /* StatementColumnConvertibleTests.swift */,
			);
			name = StatementColumnConvertible;
			sourceTree = "<group>";
		};
		56F0B98C1B6001C600A2F135 /* Foundation */ = {
			isa = PBXGroup;
			children = (
				5657AB2F1D108BA9006283EF /* FoundationDataTests.swift */,
				5690C3251D23E6D800E59934 /* FoundationDateComponentsTests.swift */,
				5690C3361D23E7D200E59934 /* FoundationDateTests.swift */,
				5657AB301D108BA9006283EF /* FoundationNSDataTests.swift */,
				56F0B98E1B6001C600A2F135 /* FoundationNSDateTests.swift */,
				561667001D08A49900ADD404 /* FoundationNSDecimalNumberTests.swift */,
				5657AB311D108BA9006283EF /* FoundationNSNullTests.swift */,
				5657AB321D108BA9006283EF /* FoundationNSNumberTests.swift */,
				5657AB331D108BA9006283EF /* FoundationNSStringTests.swift */,
				5657AB341D108BA9006283EF /* FoundationNSURLTests.swift */,
				56A8C2361D1914790096E9D4 /* FoundationNSUUIDTests.swift */,
				5657AB351D108BA9006283EF /* FoundationURLTests.swift */,
				56A8C21E1D1914110096E9D4 /* FoundationUUIDTests.swift */,
				565D5D701BBC694D00DC9BD4 /* Row+FoundationTests.swift */,
				565D5D731BBC70AE00DC9BD4 /* StatementArguments+FoundationTests.swift */,
			);
			name = Foundation;
			sourceTree = "<group>";
		};
		DC10500F19C904DD00D8CA30 /* Tests */ = {
			isa = PBXGroup;
			children = (
				56176C581EACC2D8000F3F2B /* GRDBTests */,
				DC37740319C8CBB3004FCF85 /* Supporting Files */,
				5614DEEE1BA9D6F9003163B3 /* Frameworks */,
			);
			path = Tests;
			sourceTree = "<group>";
		};
		DC3773E919C8CBB3004FCF85 = {
			isa = PBXGroup;
			children = (
				DC37742D19C8CC90004FCF85 /* GRDB */,
				F3BA7FED1CFB21F8003DC1BA /* GRDBCustomSQLite */,
				DC10500F19C904DD00D8CA30 /* Tests */,
				DC3773F419C8CBB3004FCF85 /* Products */,
			);
			indentWidth = 4;
			sourceTree = "<group>";
			tabWidth = 4;
			usesTabs = 0;
		};
		DC3773F419C8CBB3004FCF85 /* Products */ = {
			isa = PBXGroup;
			children = (
				F3BA7FFE1CFB25E4003DC1BA /* GRDBCustomSQLite.framework */,
				F3BA80411CFB2AD7003DC1BA /* GRDBCustomSQLiteiOSTests.xctest */,
				F3BA805A1CFB2BB2003DC1BA /* GRDBCustomSQLite.framework */,
				F3BA809B1CFB2F6F003DC1BA /* GRDBCustomSQLiteOSXTests.xctest */,
			);
			name = Products;
			sourceTree = "<group>";
		};
		DC37740319C8CBB3004FCF85 /* Supporting Files */ = {
			isa = PBXGroup;
			children = (
				DC37740419C8CBB3004FCF85 /* Info.plist */,
			);
			name = "Supporting Files";
			sourceTree = "<group>";
		};
		DC37742D19C8CC90004FCF85 /* GRDB */ = {
			isa = PBXGroup;
			children = (
				56A2386F1B9C75030082EB20 /* Core */,
				5698AC291D9E5A480056AF8C /* FTS */,
				56BF6D2B1DEF47DA006039A3 /* Legacy */,
				56A238911B9C750B0082EB20 /* Migration */,
				56300B6D1C53F592005A543B /* QueryInterface */,
				56A2389F1B9C753B0082EB20 /* Record */,
				DC37743319C8CFCE004FCF85 /* Supporting Files */,
				5659F4861EA8D94E004A4992 /* Utils */,
			);
			path = GRDB;
			sourceTree = "<group>";
		};
		DC37743319C8CFCE004FCF85 /* Supporting Files */ = {
			isa = PBXGroup;
			children = (
				567DAF141EAB61ED00FC0928 /* grdb_config.h */,
				DC2393C61ABE35F8003FF113 /* GRDB-Bridging.h */,
				DC3773F819C8CBB3004FCF85 /* GRDB.h */,
				56B8F49A1B4E2F3600C24296 /* GRDB.xcconfig */,
				56C494401ED7255500CC72AF /* GRDBDeploymentTarget.xcconfig */,
				DC3773F719C8CBB3004FCF85 /* Info.plist */,
				56C48E731C9A9923005DF1D9 /* module.modulemap */,
			);
			name = "Supporting Files";
			path = ../Support;
			sourceTree = "<group>";
		};
		EED476F41CFD174D0026A4EC /* Customize */ = {
			isa = PBXGroup;
			children = (
				F3BA813A1CFB3402003DC1BA /* GRDBCustomSQLite-USER.xcconfig */,
				EED476F11CFD16FF0026A4EC /* GRDBCustomSQLite-USER.h */,
			);
			name = Customize;
			sourceTree = "<group>";
		};
		F3BA7FED1CFB21F8003DC1BA /* GRDBCustomSQLite */ = {
			isa = PBXGroup;
			children = (
				EED476F41CFD174D0026A4EC /* Customize */,
				F3BA7FEE1CFB23B7003DC1BA /* GRDB.xcconfig */,
				F3BA813B1CFB3770003DC1BA /* GRDBCustomSQLite-Testing.xcconfig */,
				56C494421ED726C500CC72AF /* GRDBDeploymentTarget.xcconfig */,
				F3BA7FEF1CFB23BF003DC1BA /* module.modulemap */,
				F3BA7FF01CFB23C9003DC1BA /* sqlite3.h */,
				F3BA7FF11CFB23D3003DC1BA /* GRDBCustomSQLite.h */,
				F3BA7FF21CFB23DA003DC1BA /* GRDBCustomSQLite-Bridging.h */,
				F3BA7FF31CFB23E4003DC1BA /* SQLiteLib.xcodeproj */,
			);
			name = GRDBCustomSQLite;
			sourceTree = "<group>";
		};
		F3BA7FF41CFB23E4003DC1BA /* Products */ = {
			isa = PBXGroup;
			children = (
				F3BA7FF81CFB23E4003DC1BA /* libsqlitecustom.a */,
			);
			name = Products;
			sourceTree = "<group>";
		};
/* End PBXGroup section */

/* Begin PBXHeadersBuildPhase section */
		F3BA7FFB1CFB25E4003DC1BA /* Headers */ = {
			isa = PBXHeadersBuildPhase;
			buildActionMask = 2147483647;
			files = (
				F3BA80381CFB2932003DC1BA /* GRDBCustomSQLite.h in Headers */,
				F3BA80391CFB2936003DC1BA /* GRDBCustomSQLite-Bridging.h in Headers */,
				F3BA803A1CFB293A003DC1BA /* sqlite3.h in Headers */,
				567DAF211EAB61ED00FC0928 /* grdb_config.h in Headers */,
				EED476F31CFD172C0026A4EC /* GRDBCustomSQLite-USER.h in Headers */,
			);
			runOnlyForDeploymentPostprocessing = 0;
		};
		F3BA80571CFB2BB2003DC1BA /* Headers */ = {
			isa = PBXHeadersBuildPhase;
			buildActionMask = 2147483647;
			files = (
				F3BA80931CFB2F13003DC1BA /* GRDBCustomSQLite.h in Headers */,
				F3BA80941CFB2F15003DC1BA /* GRDBCustomSQLite-Bridging.h in Headers */,
				F3BA80951CFB2F18003DC1BA /* sqlite3.h in Headers */,
				567DAF1E1EAB61ED00FC0928 /* grdb_config.h in Headers */,
				EED476F21CFD17270026A4EC /* GRDBCustomSQLite-USER.h in Headers */,
			);
			runOnlyForDeploymentPostprocessing = 0;
		};
/* End PBXHeadersBuildPhase section */

/* Begin PBXNativeTarget section */
		F3BA7FFD1CFB25E4003DC1BA /* GRDBCustomSQLiteiOS */ = {
			isa = PBXNativeTarget;
			buildConfigurationList = F3BA80031CFB25E4003DC1BA /* Build configuration list for PBXNativeTarget "GRDBCustomSQLiteiOS" */;
			buildPhases = (
				EED476F01CFD0B290026A4EC /* Copy .example configuration files (if no USER customizations exist) */,
				F3BA7FF91CFB25E4003DC1BA /* Sources */,
				F3BA7FFA1CFB25E4003DC1BA /* Frameworks */,
				F3BA7FFB1CFB25E4003DC1BA /* Headers */,
				F3BA7FFC1CFB25E4003DC1BA /* Resources */,
			);
			buildRules = (
			);
			dependencies = (
				EED9F6461CFE39D1004BA2B8 /* PBXTargetDependency */,
			);
			name = GRDBCustomSQLiteiOS;
			productName = GRDBCustomSQLite;
			productReference = F3BA7FFE1CFB25E4003DC1BA /* GRDBCustomSQLite.framework */;
			productType = "com.apple.product-type.framework";
		};
		F3BA80401CFB2AD7003DC1BA /* GRDBCustomSQLiteiOSTests */ = {
			isa = PBXNativeTarget;
			buildConfigurationList = F3BA80491CFB2AD7003DC1BA /* Build configuration list for PBXNativeTarget "GRDBCustomSQLiteiOSTests" */;
			buildPhases = (
				F3BA803D1CFB2AD7003DC1BA /* Sources */,
				F3BA803E1CFB2AD7003DC1BA /* Frameworks */,
				F3BA803F1CFB2AD7003DC1BA /* Resources */,
			);
			buildRules = (
			);
			dependencies = (
				F3BA80481CFB2AD7003DC1BA /* PBXTargetDependency */,
			);
			name = GRDBCustomSQLiteiOSTests;
			productName = GRDBCustomSQLiteiOSTests;
			productReference = F3BA80411CFB2AD7003DC1BA /* GRDBCustomSQLiteiOSTests.xctest */;
			productType = "com.apple.product-type.bundle.unit-test";
		};
		F3BA80591CFB2BB2003DC1BA /* GRDBCustomSQLiteOSX */ = {
			isa = PBXNativeTarget;
			buildConfigurationList = F3BA805F1CFB2BB2003DC1BA /* Build configuration list for PBXNativeTarget "GRDBCustomSQLiteOSX" */;
			buildPhases = (
				EED476F51CFD1A610026A4EC /* Copy .example configuration files (if no USER customizations exist) */,
				F3BA80551CFB2BB2003DC1BA /* Sources */,
				F3BA80561CFB2BB2003DC1BA /* Frameworks */,
				F3BA80571CFB2BB2003DC1BA /* Headers */,
				F3BA80581CFB2BB2003DC1BA /* Resources */,
			);
			buildRules = (
			);
			dependencies = (
				EED9F6481CFE39D7004BA2B8 /* PBXTargetDependency */,
			);
			name = GRDBCustomSQLiteOSX;
			productName = GRDBCustomSQLite;
			productReference = F3BA805A1CFB2BB2003DC1BA /* GRDBCustomSQLite.framework */;
			productType = "com.apple.product-type.framework";
		};
		F3BA809A1CFB2F6F003DC1BA /* GRDBCustomSQLiteOSXTests */ = {
			isa = PBXNativeTarget;
			buildConfigurationList = F3BA80A31CFB2F6F003DC1BA /* Build configuration list for PBXNativeTarget "GRDBCustomSQLiteOSXTests" */;
			buildPhases = (
				F3BA80971CFB2F6F003DC1BA /* Sources */,
				F3BA80981CFB2F6F003DC1BA /* Frameworks */,
				F3BA80991CFB2F6F003DC1BA /* Resources */,
			);
			buildRules = (
			);
			dependencies = (
				F3BA80A21CFB2F6F003DC1BA /* PBXTargetDependency */,
			);
			name = GRDBCustomSQLiteOSXTests;
			productName = GRDBCustomSQLiteOSXTests;
			productReference = F3BA809B1CFB2F6F003DC1BA /* GRDBCustomSQLiteOSXTests.xctest */;
			productType = "com.apple.product-type.bundle.unit-test";
		};
/* End PBXNativeTarget section */

/* Begin PBXProject section */
		DC3773EA19C8CBB3004FCF85 /* Project object */ = {
			isa = PBXProject;
			attributes = {
				LastSwiftUpdateCheck = 0730;
				LastUpgradeCheck = 0930;
				ORGANIZATIONNAME = "Gwendal Roué";
				TargetAttributes = {
					F3BA7FFD1CFB25E4003DC1BA = {
						CreatedOnToolsVersion = 7.3.1;
						LastSwiftMigration = 0830;
					};
					F3BA80401CFB2AD7003DC1BA = {
						CreatedOnToolsVersion = 7.3.1;
						LastSwiftMigration = 0800;
					};
					F3BA80591CFB2BB2003DC1BA = {
						CreatedOnToolsVersion = 7.3.1;
						LastSwiftMigration = 0830;
					};
					F3BA809A1CFB2F6F003DC1BA = {
						CreatedOnToolsVersion = 7.3.1;
						LastSwiftMigration = 0800;
					};
				};
			};
			buildConfigurationList = DC3773ED19C8CBB3004FCF85 /* Build configuration list for PBXProject "GRDBCustom" */;
			compatibilityVersion = "Xcode 6.3";
			developmentRegion = English;
			hasScannedForEncodings = 0;
			knownRegions = (
				en,
				Base,
			);
			mainGroup = DC3773E919C8CBB3004FCF85;
			productRefGroup = DC3773F419C8CBB3004FCF85 /* Products */;
			projectDirPath = "";
			projectReferences = (
				{
					ProductGroup = F3BA7FF41CFB23E4003DC1BA /* Products */;
					ProjectRef = F3BA7FF31CFB23E4003DC1BA /* SQLiteLib.xcodeproj */;
				},
			);
			projectRoot = "";
			targets = (
				F3BA80591CFB2BB2003DC1BA /* GRDBCustomSQLiteOSX */,
				F3BA809A1CFB2F6F003DC1BA /* GRDBCustomSQLiteOSXTests */,
				F3BA7FFD1CFB25E4003DC1BA /* GRDBCustomSQLiteiOS */,
				F3BA80401CFB2AD7003DC1BA /* GRDBCustomSQLiteiOSTests */,
			);
		};
/* End PBXProject section */

/* Begin PBXReferenceProxy section */
		F3BA7FF81CFB23E4003DC1BA /* libsqlitecustom.a */ = {
			isa = PBXReferenceProxy;
			fileType = archive.ar;
			path = libsqlitecustom.a;
			remoteRef = F3BA7FF71CFB23E4003DC1BA /* PBXContainerItemProxy */;
			sourceTree = BUILT_PRODUCTS_DIR;
		};
/* End PBXReferenceProxy section */

/* Begin PBXResourcesBuildPhase section */
		F3BA7FFC1CFB25E4003DC1BA /* Resources */ = {
			isa = PBXResourcesBuildPhase;
			buildActionMask = 2147483647;
			files = (
			);
			runOnlyForDeploymentPostprocessing = 0;
		};
		F3BA803F1CFB2AD7003DC1BA /* Resources */ = {
			isa = PBXResourcesBuildPhase;
			buildActionMask = 2147483647;
			files = (
				F3BA80CE1CFB2FDE003DC1BA /* Betty.jpeg in Resources */,
			);
			runOnlyForDeploymentPostprocessing = 0;
		};
		F3BA80581CFB2BB2003DC1BA /* Resources */ = {
			isa = PBXResourcesBuildPhase;
			buildActionMask = 2147483647;
			files = (
			);
			runOnlyForDeploymentPostprocessing = 0;
		};
		F3BA80991CFB2F6F003DC1BA /* Resources */ = {
			isa = PBXResourcesBuildPhase;
			buildActionMask = 2147483647;
			files = (
				F3BA80CD1CFB2FDD003DC1BA /* Betty.jpeg in Resources */,
			);
			runOnlyForDeploymentPostprocessing = 0;
		};
/* End PBXResourcesBuildPhase section */

/* Begin PBXShellScriptBuildPhase section */
		EED476F01CFD0B290026A4EC /* Copy .example configuration files (if no USER customizations exist) */ = {
			isa = PBXShellScriptBuildPhase;
			buildActionMask = 2147483647;
			files = (
			);
			inputPaths = (
				"$(SRCROOT)/SQLiteCustom/GRDBCustomSQLite-USER.xcconfig.example",
				"$(SRCROOT)/SQLiteCustom/GRDBCustomSQLite-USER.h.example",
			);
			name = "Copy .example configuration files (if no USER customizations exist)";
			outputPaths = (
			);
			runOnlyForDeploymentPostprocessing = 0;
			shellPath = /bin/sh;
			shellScript = "copiedfiles=false\nfor ((i=0; i < SCRIPT_INPUT_FILE_COUNT ; i++))\ndo\n    INFILE=SCRIPT_INPUT_FILE_$i\n    FILE=${!INFILE};\n    OUTPUTFILE=${FILE%.example}\n    echo \"${INFILE}=${FILE}\"\n    if [ -f \"$FILE\" ]\n    then\n        if [ ! -f \"$OUTPUTFILE\" ];\n        then\n            echo \"Expected USER configuration file doesn't exist\"\n            echo \"Copying .example file\"\n            cp $FILE $OUTPUTFILE\n            touch $OUTPUTFILE\n            copiedfiles=true\n        else\n            echo \"USER Configuration file already exists: ${OUTPUTFILE}\"\n            echo \"Skipping .example copy.\"\n        fi\n    else\n        echo \"Missing input .example file: ${FILE}\"\n        exit 1\n    fi\ndone\n\nif [ \"$copiedfiles\" = true ] ; then\ntouch \"${SRCROOT}/SQLiteCustom/GRDB.xcconfig\"\ntouch \"${SRCROOT}/SQLiteCustom/GRDBCustomSQLite-Testing.xcconfig\"\nsleep 1\nfi\n";
			showEnvVarsInLog = 0;
		};
		EED476F51CFD1A610026A4EC /* Copy .example configuration files (if no USER customizations exist) */ = {
			isa = PBXShellScriptBuildPhase;
			buildActionMask = 2147483647;
			files = (
			);
			inputPaths = (
				"$(SRCROOT)/SQLiteCustom/GRDBCustomSQLite-USER.xcconfig.example",
				"$(SRCROOT)/SQLiteCustom/GRDBCustomSQLite-USER.h.example",
			);
			name = "Copy .example configuration files (if no USER customizations exist)";
			outputPaths = (
			);
			runOnlyForDeploymentPostprocessing = 0;
			shellPath = /bin/sh;
			shellScript = "copiedfiles=false\nfor ((i=0; i < SCRIPT_INPUT_FILE_COUNT ; i++))\ndo\n    INFILE=SCRIPT_INPUT_FILE_$i\n    FILE=${!INFILE};\n    OUTPUTFILE=${FILE%.example}\n    echo \"${INFILE}=${FILE}\"\n    if [ -f \"$FILE\" ]\n    then\n        if [ ! -f \"$OUTPUTFILE\" ];\n        then\n            echo \"Expected USER configuration file doesn't exist\"\n            echo \"Copying .example file\"\n            cp $FILE $OUTPUTFILE\n            touch $OUTPUTFILE\n            copiedfiles=true\n        else\n            echo \"USER Configuration file already exists: ${OUTPUTFILE}\"\n            echo \"Skipping .example copy.\"\n        fi\n    else\n        echo \"Missing input .example file: ${FILE}\"\n        exit 1\n    fi\ndone\n\nif [ \"$copiedfiles\" = true ] ; then\ntouch \"${SRCROOT}/SQLiteCustom/GRDB.xcconfig\"\ntouch \"${SRCROOT}/SQLiteCustom/GRDBCustomSQLite-Testing.xcconfig\"\nsleep 1\nfi\n";
			showEnvVarsInLog = 0;
		};
/* End PBXShellScriptBuildPhase section */

/* Begin PBXSourcesBuildPhase section */
		F3BA7FF91CFB25E4003DC1BA /* Sources */ = {
			isa = PBXSourcesBuildPhase;
			buildActionMask = 2147483647;
			files = (
				56873BF11F2CB400004D24B4 /* Fixits-1.2.swift in Sources */,
				56BF6D421DEF47DA006039A3 /* Fixits-Swift2.swift in Sources */,
				5616AAF7207CD59400AC3664 /* RequestProtocols.swift in Sources */,
				5636E9C11D22574100B9B05F /* FetchRequest.swift in Sources */,
				F3BA801B1CFB2886003DC1BA /* CGFloat.swift in Sources */,
				566B910E1FA4C3970012D5B0 /* Database+Statements.swift in Sources */,
				566B91281FA4CF810012D5B0 /* Database+Schema.swift in Sources */,
				56CEB5161EAA324B00BFAF62 /* FTS3+QueryInterfaceRequest.swift in Sources */,
				5659F4951EA8D964004A4992 /* ReadWriteBox.swift in Sources */,
				566A842E20413D9A00E50BFD /* DatabaseSnapshot.swift in Sources */,
				56CEB4F61EAA2EFA00BFAF62 /* FetchableRecord.swift in Sources */,
				56BB6EAE1D3009B100A1CA52 /* SchedulingWatchdog.swift in Sources */,
				F3BA801A1CFB2876003DC1BA /* StatementColumnConvertible.swift in Sources */,
				566B91381FA4D3810012D5B0 /* TransactionObserver.swift in Sources */,
				56D1215F1ED34978001347D2 /* Fixits-0.109.0.swift in Sources */,
				566475D81D981D5E00FF74B8 /* SQLOperators.swift in Sources */,
				56CEB5661EAA359A00BFAF62 /* SQLSelectable.swift in Sources */,
				56CEB4FF1EAA2F4D00BFAF62 /* FTS3.swift in Sources */,
				5698AD3A1DABAF4A0056AF8C /* FTS5CustomTokenizer.swift in Sources */,
				566B91181FA4C3F50012D5B0 /* DatabaseCollation.swift in Sources */,
				F3BA80181CFB2876003DC1BA /* SerializedDatabase.swift in Sources */,
				5674A7051F307FCD0095F066 /* DatabaseValueConvertible+ReferenceConvertible.swift in Sources */,
				5659F4A51EA8D997004A4992 /* Result.swift in Sources */,
				F3BA800D1CFB2871003DC1BA /* DatabasePool.swift in Sources */,
				F3BA800B1CFB286D003DC1BA /* Database.swift in Sources */,
				F3BA80341CFB28A4003DC1BA /* Record.swift in Sources */,
				F3BA80161CFB2876003DC1BA /* Row.swift in Sources */,
				569EF0E7200D37FD00A9FA45 /* DatabaseRegion.swift in Sources */,
				F3BA80101CFB2876003DC1BA /* DatabaseReader.swift in Sources */,
				564F9C331F07611800877A00 /* DatabaseFunction.swift in Sources */,
				5659F49D1EA8D989004A4992 /* Pool.swift in Sources */,
				569B7FA5201C90430069DE70 /* Swift4.1.swift in Sources */,
				5674A6F61F307F600095F066 /* PersistableRecord+Encodable.swift in Sources */,
				56CEB5511EAA359A00BFAF62 /* SQLExpressible.swift in Sources */,
				5698AC3C1D9E5A590056AF8C /* FTS3Pattern.swift in Sources */,
				566475D11D981D5E00FF74B8 /* SQLFunctions.swift in Sources */,
				5664759F1D97D8A000FF74B8 /* SQLCollection.swift in Sources */,
				56E06F171E85906D008AE2A4 /* Fixits-0.102.0.swift in Sources */,
				F3BA802B1CFB289B003DC1BA /* QueryInterfaceRequest.swift in Sources */,
				5698AD171DAAD16F0056AF8C /* FTS5Tokenizer.swift in Sources */,
				56F3E7681E67F8C100BF0F01 /* Fixits-0.101.1.swift in Sources */,
				F3BA80131CFB2876003DC1BA /* DatabaseValue.swift in Sources */,
				56B964B61DA51D010002DA19 /* FTS5TokenizerDescriptor.swift in Sources */,
				F3BA80171CFB2876003DC1BA /* RowAdapter.swift in Sources */,
				F3BA802F1CFB289B003DC1BA /* QueryInterfaceQuery.swift in Sources */,
				56CEB5061EAA2F4D00BFAF62 /* FTS4.swift in Sources */,
				56CEB55F1EAA359A00BFAF62 /* SQLOrdering.swift in Sources */,
				F3BA80201CFB288C003DC1BA /* Date.swift in Sources */,
				56A8C2351D1914540096E9D4 /* UUID.swift in Sources */,
				56BF6D341DEF47DA006039A3 /* Fixits-0-84-0.swift in Sources */,
				56D51D051EA789FA0074638A /* FetchableRecord+TableRecord.swift in Sources */,
				F3BA80151CFB2876003DC1BA /* DatabaseWriter.swift in Sources */,
				F3BA800A1CFB286A003DC1BA /* Configuration.swift in Sources */,
				566475BF1D981AD200FF74B8 /* SQLSpecificExpressible+QueryInterface.swift in Sources */,
				5671FC251DA3CAC9003BF4FF /* FTS3TokenizerDescriptor.swift in Sources */,
				56CEB54A1EAA359A00BFAF62 /* Column.swift in Sources */,
				F3BA80311CFB289F003DC1BA /* Migration.swift in Sources */,
				F3BA801D1CFB288C003DC1BA /* DatabaseDateComponents.swift in Sources */,
				5674A6ED1F307F0E0095F066 /* DatabaseValueConvertible+Encodable.swift in Sources */,
				5657AB141D10899D006283EF /* URL.swift in Sources */,
				56DAA2E01DE9C827006E10C8 /* Cursor.swift in Sources */,
				F3BA800C1CFB286F003DC1BA /* DatabaseError.swift in Sources */,
				566B91301FA4D0CC0012D5B0 /* StatementAuthorizer.swift in Sources */,
				F3BA80221CFB288C003DC1BA /* NSNumber.swift in Sources */,
				F3BA80321CFB28A4003DC1BA /* FetchedRecordsController.swift in Sources */,
				5659F48D1EA8D94E004A4992 /* Utils.swift in Sources */,
				F3BA80231CFB288C003DC1BA /* NSString.swift in Sources */,
				5690C3451D23E82A00E59934 /* Data.swift in Sources */,
				56FC987D1D969DEF00E3C842 /* SQLExpression+QueryInterface.swift in Sources */,
				F3BA80111CFB2876003DC1BA /* DatabaseSchemaCache.swift in Sources */,
				F3BA80281CFB2891003DC1BA /* StandardLibrary.swift in Sources */,
				F3BA80331CFB28A4003DC1BA /* PersistableRecord.swift in Sources */,
				56BF6D3B1DEF47DA006039A3 /* Fixits-0-90-1.swift in Sources */,
				56B964BE1DA51D0A0002DA19 /* FTS5Pattern.swift in Sources */,
				F3BA80211CFB288C003DC1BA /* NSNull.swift in Sources */,
				56CEB51E1EAA328900BFAF62 /* FTS5+QueryInterface.swift in Sources */,
				5674A6FD1F307F600095F066 /* FetchableRecord+Decodable.swift in Sources */,
				F3BA80141CFB2876003DC1BA /* DatabaseValueConvertible.swift in Sources */,
				5698AC7D1DA37DCB0056AF8C /* VirtualTableModule.swift in Sources */,
				566AD8B71D5318F4002EC1A8 /* TableDefinition.swift in Sources */,
				5698AD261DABAEFA0056AF8C /* FTS5WrapperTokenizer.swift in Sources */,
				F3BA802C1CFB289B003DC1BA /* SQLCollatedExpression.swift in Sources */,
				569A98F92039B716008D7DBF /* Fixits-3.0.swift in Sources */,
				F3BA80301CFB289F003DC1BA /* DatabaseMigrator.swift in Sources */,
<<<<<<< HEAD
				F3BA80361CFB28A4003DC1BA /* TableRecord.swift in Sources */,
=======
				567071F5208A00BE006AD95A /* SQLiteDateParser.swift in Sources */,
				F3BA80361CFB28A4003DC1BA /* TableMapping.swift in Sources */,
>>>>>>> 00fa47b6
				F3BA80271CFB2891003DC1BA /* DatabaseValueConvertible+RawRepresentable.swift in Sources */,
				566475A71D9810A400FF74B8 /* SQLSelectable+QueryInterface.swift in Sources */,
				5657AABE1D107001006283EF /* NSData.swift in Sources */,
				5674A6E61F307F0E0095F066 /* DatabaseValueConvertible+Decodable.swift in Sources */,
				F3BA800E1CFB2876003DC1BA /* DatabaseQueue.swift in Sources */,
				F3BA80191CFB2876003DC1BA /* Statement.swift in Sources */,
				56CEB5581EAA359A00BFAF62 /* SQLExpression.swift in Sources */,
				56B964A21DA51B4C0002DA19 /* FTS5.swift in Sources */,
			);
			runOnlyForDeploymentPostprocessing = 0;
		};
		F3BA803D1CFB2AD7003DC1BA /* Sources */ = {
			isa = PBXSourcesBuildPhase;
			buildActionMask = 2147483647;
			files = (
				F3BA80D71CFB300A003DC1BA /* DatabaseValueTests.swift in Sources */,
				F3BA80C81CFB2FD8003DC1BA /* DatabaseQueueTests.swift in Sources */,
				56FF45471D2C23BA00F21EF9 /* MutablePersistableRecordDeleteTests.swift in Sources */,
				F3BA810C1CFB3056003DC1BA /* StatementArguments+FoundationTests.swift in Sources */,
				F3BA80B91CFB2FD1003DC1BA /* DatabasePoolBackupTests.swift in Sources */,
				F3BA811E1CFB3063003DC1BA /* RecordMinimalPrimaryKeyRowIDTests.swift in Sources */,
				562EA8361F17B9EB00FA528C /* CompilationSubClassTests.swift in Sources */,
				F3BA80DD1CFB300E003DC1BA /* DatabaseValueConvertibleSubclassTests.swift in Sources */,
				5644488A1EF56B1B00DD2861 /* DatabaseAfterNextTransactionCommitTests.swift in Sources */,
				F3BA80521CFB2B59003DC1BA /* DatabaseQueueSchemaCacheTests.swift in Sources */,
				F3BA80BE1CFB2FD1003DC1BA /* DatabasePoolReadOnlyTests.swift in Sources */,
				562EA82D1F17B2AC00FA528C /* CompilationProtocolTests.swift in Sources */,
				F3BA80C61CFB2FD8003DC1BA /* DatabaseQueueConcurrencyTests.swift in Sources */,
				F3BA81161CFB305E003DC1BA /* FetchableRecord+QueryInterfaceRequestTests.swift in Sources */,
				F3BA80F41CFB301D003DC1BA /* StatementColumnConvertibleFetchTests.swift in Sources */,
				F3BA81181CFB305E003DC1BA /* TableRecord+QueryInterfaceRequestTests.swift in Sources */,
				F3BA810A1CFB3056003DC1BA /* FoundationNSDateTests.swift in Sources */,
				5657AB4D1D108BA9006283EF /* FoundationNSNullTests.swift in Sources */,
				5627564A1E963AAC0035B653 /* DatabaseWriterTests.swift in Sources */,
				56CC923C201E033400CB597E /* PrefixWhileCursorTests.swift in Sources */,
				F3BA80E51CFB3011003DC1BA /* DatabaseFunctionTests.swift in Sources */,
				F3BA80531CFB2B59003DC1BA /* DataMemoryTests.swift in Sources */,
				F3BA80511CFB2B59003DC1BA /* DatabaseQueueReleaseMemoryTests.swift in Sources */,
				F3BA81221CFB3063003DC1BA /* RecordPrimaryKeyRowIDTests.swift in Sources */,
				F3BA80F81CFB3021003DC1BA /* StatementArgumentsTests.swift in Sources */,
				5698AC0A1D9B9FCF0056AF8C /* QueryInterfaceExtensibilityTests.swift in Sources */,
				F3BA80E91CFB3016003DC1BA /* RowAdapterTests.swift in Sources */,
				562393371DEDFC5700A6B01F /* AnyCursorTests.swift in Sources */,
				5674A7161F3087710095F066 /* DatabaseValueConvertibleDecodableTests.swift in Sources */,
				56B021D01D8C0D3900B239BB /* MutablePersistableRecordPersistenceConflictPolicyTests.swift in Sources */,
				5623935E1DEE013C00A6B01F /* FilterCursorTests.swift in Sources */,
				56B14E861D4DAE54000BF4A3 /* RowFromDictionaryLiteralTests.swift in Sources */,
				566AD8CD1D531BEE002EC1A8 /* TableDefinitionTests.swift in Sources */,
				5698AC871DA380A20056AF8C /* VirtualTableModuleTests.swift in Sources */,
				F3BA80D11CFB2FF3003DC1BA /* MutablePersistableRecordTests.swift in Sources */,
				F3BA80CF1CFB2FEA003DC1BA /* SchedulingWatchdogTests.swift in Sources */,
				F3BA80E71CFB3016003DC1BA /* RowCopiedFromStatementTests.swift in Sources */,
				F3BA812A1CFB3063003DC1BA /* RecordSubClassTests.swift in Sources */,
				6340BF871E5E3F7900832805 /* RecordPersistenceConflictPolicy.swift in Sources */,
				56AF74721D41FB9C005E9FF3 /* DatabaseValueConvertibleEscapingTests.swift in Sources */,
				F3BA80D21CFB2FF3003DC1BA /* PersistableRecordTests.swift in Sources */,
				5698AC501DA2D48A0056AF8C /* FTS3RecordTests.swift in Sources */,
				F3BA80FD1CFB3024003DC1BA /* TransactionObserverSavepointsTests.swift in Sources */,
				F3BA811F1CFB3063003DC1BA /* RecordMinimalPrimaryKeySingleTests.swift in Sources */,
				5657AB451D108BA9006283EF /* FoundationNSDataTests.swift in Sources */,
				56CC9255201E094600CB597E /* PrefixCursorTests.swift in Sources */,
				F3BA80EA1CFB3016003DC1BA /* RowFromStatementTests.swift in Sources */,
				F3BA80AF1CFB2FB1003DC1BA /* DatabaseCollationTests.swift in Sources */,
				56CC9235201E009100CB597E /* DropWhileCursorTests.swift in Sources */,
				56D507651F6BAE8600AE1C5B /* PrimaryKeyInfoTests.swift in Sources */,
				5657AB651D108BA9006283EF /* FoundationNSURLTests.swift in Sources */,
				F3BA80F31CFB301D003DC1BA /* StatementColumnConvertibleTests.swift in Sources */,
				5657AB6D1D108BA9006283EF /* FoundationURLTests.swift in Sources */,
				567F45AF1F888B2600030B59 /* TruncateOptimizationTests.swift in Sources */,
				F3BA804C1CFB2B24003DC1BA /* GRDBTestCase.swift in Sources */,
				5698ACBD1DA6285E0056AF8C /* FTS3TokenizerTests.swift in Sources */,
				5623931F1DECC02000A6B01F /* RowFetchTests.swift in Sources */,
				562393701DEE0CD200A6B01F /* FlattenCursorTests.swift in Sources */,
				F3BA81121CFB3059003DC1BA /* DatabaseMigratorTests.swift in Sources */,
				56176C801EACCD31000F3F2B /* EncryptionTests.swift in Sources */,
				F3BA80EB1CFB3016003DC1BA /* FetchableRecordTests.swift in Sources */,
				F3BA81151CFB305E003DC1BA /* Record+QueryInterfaceRequestTests.swift in Sources */,
				F3BA80DC1CFB300E003DC1BA /* DatabaseValueConvertibleFetchTests.swift in Sources */,
				5698AD021DAA8ACB0056AF8C /* FTS5CustomTokenizerTests.swift in Sources */,
				56B964CA1DA521450002DA19 /* FTS5PatternTests.swift in Sources */,
				564E73F4203DA2AD000C443C /* JoinSupportTests.swift in Sources */,
				5674A70E1F3087710095F066 /* DatabaseValueConvertibleEncodableTests.swift in Sources */,
				5657AB551D108BA9006283EF /* FoundationNSNumberTests.swift in Sources */,
				5665F869203EF4650084C6C0 /* ColumnInfoTests.swift in Sources */,
				F3BA81291CFB3063003DC1BA /* RecordInitializersTests.swift in Sources */,
				56DAA2D91DE99DAB006E10C8 /* DatabaseCursorTests.swift in Sources */,
				F3BA80F11CFB3019003DC1BA /* DatabaseSavepointTests.swift in Sources */,
				56ED8A801DAB8D6800BD0ABC /* FTS5WrapperTokenizerTests.swift in Sources */,
				F3BA81031CFB303D003DC1BA /* FetchedRecordsControllerTests.swift in Sources */,
				F3BA80B71CFB2FCD003DC1BA /* DatabaseErrorTests.swift in Sources */,
				5698ACCC1DA62A2D0056AF8C /* FTS5TokenizerTests.swift in Sources */,
				5690C33E1D23E7D200E59934 /* FoundationDateTests.swift in Sources */,
				567A805A1D41350C00C7DCEC /* IndexInfoTests.swift in Sources */,
				5674A7291F30A9090095F066 /* FetchableRecordDecodableTests.swift in Sources */,
				56FEE8021F47253700D930EA /* TableRecordTests.swift in Sources */,
				F3BA81211CFB3063003DC1BA /* RecordPrimaryKeyNoneTests.swift in Sources */,
				F3BA80F71CFB3021003DC1BA /* SelectStatementTests.swift in Sources */,
				56F3E7501E66F83A00BF0F01 /* ResultCodeTests.swift in Sources */,
				F3BA80FE1CFB3024003DC1BA /* TransactionObserverTests.swift in Sources */,
				F3BA80BA1CFB2FD1003DC1BA /* DatabasePoolCollationTests.swift in Sources */,
				F3BA80BD1CFB2FD1003DC1BA /* DatabasePoolFunctionTests.swift in Sources */,
				F3BA81261CFB3063003DC1BA /* RecordCopyTests.swift in Sources */,
				56A8C24D1D1918F30096E9D4 /* FoundationNSUUIDTests.swift in Sources */,
				5698AC471DA2BED90056AF8C /* FTS3PatternTests.swift in Sources */,
				F3BA80D61CFB2FFD003DC1BA /* DatabaseReaderTests.swift in Sources */,
				5698AC9D1DA4B0430056AF8C /* FTS4RecordTests.swift in Sources */,
				56A4CDB71D4234B200B1A9B9 /* SQLExpressionLiteralTests.swift in Sources */,
				56CC924A201E058900CB597E /* DropFirstCursorTests.swift in Sources */,
				56B964D21DA521450002DA19 /* FTS5RecordTests.swift in Sources */,
				F3BA80F91CFB3021003DC1BA /* UpdateStatementTests.swift in Sources */,
				56A5EF161EF7F20B00F03071 /* ForeignKeyInfoTests.swift in Sources */,
				F3BA80DA1CFB300E003DC1BA /* DatabaseTimestampTests.swift in Sources */,
				F3BA81201CFB3063003DC1BA /* RecordPrimaryKeyMultipleTests.swift in Sources */,
				F3BA812B1CFB3063003DC1BA /* RecordWithColumnNameManglingTests.swift in Sources */,
				5698ACA51DA4B0430056AF8C /* FTS4TableBuilderTests.swift in Sources */,
				F3BA80B11CFB2FC4003DC1BA /* DatabaseTests.swift in Sources */,
				56A8C24E1D1918F30096E9D4 /* FoundationUUIDTests.swift in Sources */,
				564F9C251F069B4E00877A00 /* DatabaseAggregateTests.swift in Sources */,
				5657AB3D1D108BA9006283EF /* FoundationDataTests.swift in Sources */,
				5690C32D1D23E6D800E59934 /* FoundationDateComponentsTests.swift in Sources */,
				562393791DEE104400A6B01F /* MapCursorTests.swift in Sources */,
				5698ACDE1DA925430056AF8C /* RowTestCase.swift in Sources */,
				562393551DEDFEFB00A6B01F /* EnumeratedCursorTests.swift in Sources */,
				F3BA804F1CFB2B59003DC1BA /* DatabasePoolReleaseMemoryTests.swift in Sources */,
				561667081D08A49900ADD404 /* FoundationNSDecimalNumberTests.swift in Sources */,
				565EFAF51D0436CE00A8FA9D /* NumericOverflowTests.swift in Sources */,
				F3BA81231CFB3063003DC1BA /* RecordPrimaryKeySingleTests.swift in Sources */,
				F3BA80541CFB2B59003DC1BA /* DatabaseRegionTests.swift in Sources */,
				567DAF3C1EAB789800FC0928 /* DatabaseLogErrorTests.swift in Sources */,
				566A84442041AB2D00E50BFD /* MutablePersistableRecordChangesTests.swift in Sources */,
				F3BA81171CFB305E003DC1BA /* QueryInterfaceExpressionsTests.swift in Sources */,
				F3BA810B1CFB3056003DC1BA /* Row+FoundationTests.swift in Sources */,
				5698AC901DA389380056AF8C /* FTS3TableBuilderTests.swift in Sources */,
				568068381EBBA26100EFB8AA /* SQLRequestTests.swift in Sources */,
				F3BA80DB1CFB300E003DC1BA /* DatabaseValueConversionTests.swift in Sources */,
				56741EAF1E66A8B3003E422D /* FetchRequestTests.swift in Sources */,
				5657AB5D1D108BA9006283EF /* FoundationNSStringTests.swift in Sources */,
				F3BA81241CFB3063003DC1BA /* RecordPrimaryKeySingleWithReplaceConflictResolutionTests.swift in Sources */,
				5674A71F1F30A8DF0095F066 /* MutablePersistableRecordEncodableTests.swift in Sources */,
				F3BA80E81CFB3016003DC1BA /* RowFromDictionaryTests.swift in Sources */,
				562393671DEE06D300A6B01F /* CursorTests.swift in Sources */,
				F3BA80B41CFB2FC9003DC1BA /* DatabaseQueueReadOnlyTests.swift in Sources */,
				F3BA81011CFB3032003DC1BA /* CGFloatTests.swift in Sources */,
				F3BA80501CFB2B59003DC1BA /* DatabasePoolSchemaCacheTests.swift in Sources */,
				F3BA80BB1CFB2FD1003DC1BA /* DatabasePoolConcurrencyTests.swift in Sources */,
				F3BA81141CFB305E003DC1BA /* QueryInterfaceRequestTests.swift in Sources */,
				F3BA81271CFB3063003DC1BA /* RecordEditedTests.swift in Sources */,
				56FF455D1D2CDA5200F21EF9 /* RecordUniqueIndexTests.swift in Sources */,
				F3BA80C51CFB2FD8003DC1BA /* DatabaseQueueBackupTests.swift in Sources */,
				F3BA80B31CFB2FC9003DC1BA /* DatabaseQueueInMemoryTests.swift in Sources */,
				F3BA80D91CFB300E003DC1BA /* RawRepresentable+DatabaseValueConvertibleTests.swift in Sources */,
				5698ACD51DA8C2620056AF8C /* RecordPrimaryKeyHiddenRowIDTests.swift in Sources */,
				566A843620413DE400E50BFD /* DatabaseSnapshotTests.swift in Sources */,
				56B964DA1DA521450002DA19 /* FTS5TableBuilderTests.swift in Sources */,
			);
			runOnlyForDeploymentPostprocessing = 0;
		};
		F3BA80551CFB2BB2003DC1BA /* Sources */ = {
			isa = PBXSourcesBuildPhase;
			buildActionMask = 2147483647;
			files = (
				56873BEE1F2CB400004D24B4 /* Fixits-1.2.swift in Sources */,
				56BF6D3F1DEF47DA006039A3 /* Fixits-Swift2.swift in Sources */,
				5616AAF6207CD59400AC3664 /* RequestProtocols.swift in Sources */,
				5636E9BE1D22574100B9B05F /* FetchRequest.swift in Sources */,
				F3BA80771CFB2E5C003DC1BA /* CGFloat.swift in Sources */,
				566B910B1FA4C3970012D5B0 /* Database+Statements.swift in Sources */,
				566B91251FA4CF810012D5B0 /* Database+Schema.swift in Sources */,
				56CEB5131EAA324B00BFAF62 /* FTS3+QueryInterfaceRequest.swift in Sources */,
				5659F4921EA8D964004A4992 /* ReadWriteBox.swift in Sources */,
				566A842D20413D9A00E50BFD /* DatabaseSnapshot.swift in Sources */,
				56CEB4F31EAA2EFA00BFAF62 /* FetchableRecord.swift in Sources */,
				56BB6EAB1D3009B100A1CA52 /* SchedulingWatchdog.swift in Sources */,
				F3BA80761CFB2E55003DC1BA /* StatementColumnConvertible.swift in Sources */,
				566B91351FA4D3810012D5B0 /* TransactionObserver.swift in Sources */,
				56D1215C1ED34978001347D2 /* Fixits-0.109.0.swift in Sources */,
				566475D51D981D5E00FF74B8 /* SQLOperators.swift in Sources */,
				56CEB5631EAA359A00BFAF62 /* SQLSelectable.swift in Sources */,
				56CEB4FC1EAA2F4D00BFAF62 /* FTS3.swift in Sources */,
				5698AD371DABAF4A0056AF8C /* FTS5CustomTokenizer.swift in Sources */,
				566B91151FA4C3F50012D5B0 /* DatabaseCollation.swift in Sources */,
				F3BA80741CFB2E55003DC1BA /* SerializedDatabase.swift in Sources */,
				5674A7041F307FCD0095F066 /* DatabaseValueConvertible+ReferenceConvertible.swift in Sources */,
				5659F4A21EA8D997004A4992 /* Result.swift in Sources */,
				F3BA80691CFB2E55003DC1BA /* DatabasePool.swift in Sources */,
				F3BA80671CFB2E55003DC1BA /* Database.swift in Sources */,
				F3BA80901CFB2E7A003DC1BA /* Record.swift in Sources */,
				F3BA80721CFB2E55003DC1BA /* Row.swift in Sources */,
				569EF0E6200D37FD00A9FA45 /* DatabaseRegion.swift in Sources */,
				F3BA806C1CFB2E55003DC1BA /* DatabaseReader.swift in Sources */,
				564F9C301F07611500877A00 /* DatabaseFunction.swift in Sources */,
				5659F49A1EA8D989004A4992 /* Pool.swift in Sources */,
				569B7FA4201C90430069DE70 /* Swift4.1.swift in Sources */,
				5674A6F51F307F600095F066 /* PersistableRecord+Encodable.swift in Sources */,
				56CEB54E1EAA359A00BFAF62 /* SQLExpressible.swift in Sources */,
				5698AC391D9E5A590056AF8C /* FTS3Pattern.swift in Sources */,
				566475CE1D981D5E00FF74B8 /* SQLFunctions.swift in Sources */,
				5664759C1D97D8A000FF74B8 /* SQLCollection.swift in Sources */,
				56E06F141E859069008AE2A4 /* Fixits-0.102.0.swift in Sources */,
				F3BA80871CFB2E70003DC1BA /* QueryInterfaceRequest.swift in Sources */,
				5698AD161DAAD16F0056AF8C /* FTS5Tokenizer.swift in Sources */,
				56F3E7651E67F8C100BF0F01 /* Fixits-0.101.1.swift in Sources */,
				F3BA806F1CFB2E55003DC1BA /* DatabaseValue.swift in Sources */,
				56B964B31DA51D010002DA19 /* FTS5TokenizerDescriptor.swift in Sources */,
				F3BA80731CFB2E55003DC1BA /* RowAdapter.swift in Sources */,
				F3BA808B1CFB2E70003DC1BA /* QueryInterfaceQuery.swift in Sources */,
				56CEB5031EAA2F4D00BFAF62 /* FTS4.swift in Sources */,
				56CEB55C1EAA359A00BFAF62 /* SQLOrdering.swift in Sources */,
				F3BA807C1CFB2E61003DC1BA /* Date.swift in Sources */,
				56A8C2321D1914540096E9D4 /* UUID.swift in Sources */,
				56BF6D311DEF47DA006039A3 /* Fixits-0-84-0.swift in Sources */,
				56D51D021EA789FA0074638A /* FetchableRecord+TableRecord.swift in Sources */,
				F3BA80711CFB2E55003DC1BA /* DatabaseWriter.swift in Sources */,
				F3BA80661CFB2E55003DC1BA /* Configuration.swift in Sources */,
				566475BC1D981AD200FF74B8 /* SQLSpecificExpressible+QueryInterface.swift in Sources */,
				5671FC221DA3CAC9003BF4FF /* FTS3TokenizerDescriptor.swift in Sources */,
				56CEB5471EAA359A00BFAF62 /* Column.swift in Sources */,
				F3BA808D1CFB2E75003DC1BA /* Migration.swift in Sources */,
				F3BA80791CFB2E61003DC1BA /* DatabaseDateComponents.swift in Sources */,
				5674A6EC1F307F0E0095F066 /* DatabaseValueConvertible+Encodable.swift in Sources */,
				5657AB111D10899D006283EF /* URL.swift in Sources */,
				56DAA2DD1DE9C827006E10C8 /* Cursor.swift in Sources */,
				F3BA80681CFB2E55003DC1BA /* DatabaseError.swift in Sources */,
				566B912D1FA4D0CC0012D5B0 /* StatementAuthorizer.swift in Sources */,
				F3BA807E1CFB2E61003DC1BA /* NSNumber.swift in Sources */,
				F3BA808E1CFB2E7A003DC1BA /* FetchedRecordsController.swift in Sources */,
				5659F48A1EA8D94E004A4992 /* Utils.swift in Sources */,
				F3BA807F1CFB2E61003DC1BA /* NSString.swift in Sources */,
				5690C3421D23E82A00E59934 /* Data.swift in Sources */,
				56FC987A1D969DEF00E3C842 /* SQLExpression+QueryInterface.swift in Sources */,
				F3BA806D1CFB2E55003DC1BA /* DatabaseSchemaCache.swift in Sources */,
				F3BA80841CFB2E67003DC1BA /* StandardLibrary.swift in Sources */,
				F3BA808F1CFB2E7A003DC1BA /* PersistableRecord.swift in Sources */,
				56BF6D381DEF47DA006039A3 /* Fixits-0-90-1.swift in Sources */,
				56B964BB1DA51D0A0002DA19 /* FTS5Pattern.swift in Sources */,
				F3BA807D1CFB2E61003DC1BA /* NSNull.swift in Sources */,
				56CEB51B1EAA328900BFAF62 /* FTS5+QueryInterface.swift in Sources */,
				5674A6FC1F307F600095F066 /* FetchableRecord+Decodable.swift in Sources */,
				F3BA80701CFB2E55003DC1BA /* DatabaseValueConvertible.swift in Sources */,
				5698AC7A1DA37DCB0056AF8C /* VirtualTableModule.swift in Sources */,
				566AD8B41D5318F4002EC1A8 /* TableDefinition.swift in Sources */,
				5698AD231DABAEFA0056AF8C /* FTS5WrapperTokenizer.swift in Sources */,
				F3BA80881CFB2E70003DC1BA /* SQLCollatedExpression.swift in Sources */,
				569A98F82039B716008D7DBF /* Fixits-3.0.swift in Sources */,
				F3BA808C1CFB2E75003DC1BA /* DatabaseMigrator.swift in Sources */,
<<<<<<< HEAD
				F3BA80921CFB2E7A003DC1BA /* TableRecord.swift in Sources */,
=======
				567071F4208A00BE006AD95A /* SQLiteDateParser.swift in Sources */,
				F3BA80921CFB2E7A003DC1BA /* TableMapping.swift in Sources */,
>>>>>>> 00fa47b6
				F3BA80831CFB2E67003DC1BA /* DatabaseValueConvertible+RawRepresentable.swift in Sources */,
				566475A41D9810A400FF74B8 /* SQLSelectable+QueryInterface.swift in Sources */,
				5657AABB1D107001006283EF /* NSData.swift in Sources */,
				5674A6E51F307F0E0095F066 /* DatabaseValueConvertible+Decodable.swift in Sources */,
				F3BA806A1CFB2E55003DC1BA /* DatabaseQueue.swift in Sources */,
				F3BA80751CFB2E55003DC1BA /* Statement.swift in Sources */,
				56CEB5551EAA359A00BFAF62 /* SQLExpression.swift in Sources */,
				56B9649F1DA51B4C0002DA19 /* FTS5.swift in Sources */,
			);
			runOnlyForDeploymentPostprocessing = 0;
		};
		F3BA80971CFB2F6F003DC1BA /* Sources */ = {
			isa = PBXSourcesBuildPhase;
			buildActionMask = 2147483647;
			files = (
				F3BA80D81CFB300B003DC1BA /* DatabaseValueTests.swift in Sources */,
				F3BA80CC1CFB2FD8003DC1BA /* DatabaseQueueTests.swift in Sources */,
				F3BA81341CFB3064003DC1BA /* RecordCopyTests.swift in Sources */,
				F3BA81101CFB3057003DC1BA /* Row+FoundationTests.swift in Sources */,
				F3BA812C1CFB3064003DC1BA /* RecordMinimalPrimaryKeyRowIDTests.swift in Sources */,
				5698AC991DA4B0430056AF8C /* FTS4RecordTests.swift in Sources */,
				562EA8321F17B9EB00FA528C /* CompilationSubClassTests.swift in Sources */,
				56A8C2451D1918EF0096E9D4 /* FoundationNSUUIDTests.swift in Sources */,
				5657AB591D108BA9006283EF /* FoundationNSStringTests.swift in Sources */,
				564448861EF56B1B00DD2861 /* DatabaseAfterNextTransactionCommitTests.swift in Sources */,
				5698ACCB1DA62A2D0056AF8C /* FTS5TokenizerTests.swift in Sources */,
				56B14E821D4DAE54000BF4A3 /* RowFromDictionaryLiteralTests.swift in Sources */,
				562EA8291F17B2AC00FA528C /* CompilationProtocolTests.swift in Sources */,
				56FF45591D2CDA5200F21EF9 /* RecordUniqueIndexTests.swift in Sources */,
				56B021CC1D8C0D3900B239BB /* MutablePersistableRecordPersistenceConflictPolicyTests.swift in Sources */,
				561667041D08A49900ADD404 /* FoundationNSDecimalNumberTests.swift in Sources */,
				F3BA80E31CFB300F003DC1BA /* DatabaseValueConvertibleSubclassTests.swift in Sources */,
				566AD8C91D531BEB002EC1A8 /* TableDefinitionTests.swift in Sources */,
				56071A501DB54ED300CA6E47 /* FetchedRecordsControllerTests.swift in Sources */,
				F3BA80AC1CFB2FA6003DC1BA /* DatabaseQueueSchemaCacheTests.swift in Sources */,
				56CC923B201E033400CB597E /* PrefixWhileCursorTests.swift in Sources */,
				562756461E963AAC0035B653 /* DatabaseWriterTests.swift in Sources */,
				56A8C2461D1918EF0096E9D4 /* FoundationUUIDTests.swift in Sources */,
				F3BA80F61CFB301E003DC1BA /* StatementColumnConvertibleFetchTests.swift in Sources */,
				F3BA80E61CFB3012003DC1BA /* DatabaseFunctionTests.swift in Sources */,
				5698ACDA1DA925430056AF8C /* RowTestCase.swift in Sources */,
				F3BA811D1CFB305F003DC1BA /* TableRecord+QueryInterfaceRequestTests.swift in Sources */,
				F3BA80AD1CFB2FA6003DC1BA /* DataMemoryTests.swift in Sources */,
				5698ACB91DA6285E0056AF8C /* FTS3TokenizerTests.swift in Sources */,
				5674A7141F3087710095F066 /* DatabaseValueConvertibleDecodableTests.swift in Sources */,
				567A80561D41350C00C7DCEC /* IndexInfoTests.swift in Sources */,
				F3BA81301CFB3064003DC1BA /* RecordPrimaryKeyRowIDTests.swift in Sources */,
				56DAA2D51DE99DAB006E10C8 /* DatabaseCursorTests.swift in Sources */,
				F3BA80FB1CFB3021003DC1BA /* StatementArgumentsTests.swift in Sources */,
				F3BA80EE1CFB3017003DC1BA /* RowAdapterTests.swift in Sources */,
				F3BA80D31CFB2FF4003DC1BA /* MutablePersistableRecordTests.swift in Sources */,
				562393751DEE104400A6B01F /* MapCursorTests.swift in Sources */,
				F3BA80D01CFB2FEC003DC1BA /* SchedulingWatchdogTests.swift in Sources */,
				F3BA80EC1CFB3017003DC1BA /* RowCopiedFromStatementTests.swift in Sources */,
				F3BA80D41CFB2FF4003DC1BA /* PersistableRecordTests.swift in Sources */,
				6340BF831E5E3F7900832805 /* RecordPersistenceConflictPolicy.swift in Sources */,
				F3BA80FF1CFB3025003DC1BA /* TransactionObserverSavepointsTests.swift in Sources */,
				5698AC4C1DA2D48A0056AF8C /* FTS3RecordTests.swift in Sources */,
				F3BA80EF1CFB3017003DC1BA /* RowFromStatementTests.swift in Sources */,
				5657AB511D108BA9006283EF /* FoundationNSNumberTests.swift in Sources */,
				56CC9254201E094600CB597E /* PrefixCursorTests.swift in Sources */,
				562393331DEDFC5700A6B01F /* AnyCursorTests.swift in Sources */,
				56B964DB1DA5216B0002DA19 /* FTS5RecordTests.swift in Sources */,
				56CC9234201E009000CB597E /* DropWhileCursorTests.swift in Sources */,
				56D507611F6BAE8600AE1C5B /* PrimaryKeyInfoTests.swift in Sources */,
				F3BA80B01CFB2FB2003DC1BA /* DatabaseCollationTests.swift in Sources */,
				56C7A6AE1D2DFF6100EFB0C2 /* FoundationNSDateTests.swift in Sources */,
				F3BA80F51CFB301E003DC1BA /* StatementColumnConvertibleTests.swift in Sources */,
				567F45AB1F888B2600030B59 /* TruncateOptimizationTests.swift in Sources */,
				F3BA80A61CFB2F91003DC1BA /* GRDBTestCase.swift in Sources */,
				5657AB411D108BA9006283EF /* FoundationNSDataTests.swift in Sources */,
				56B964C61DA521450002DA19 /* FTS5PatternTests.swift in Sources */,
				562205FA1E420E49005860AC /* DatabasePoolReleaseMemoryTests.swift in Sources */,
				562205FD1E420EA2005860AC /* DatabasePoolBackupTests.swift in Sources */,
				562206091E420EB2005860AC /* DatabaseQueueConcurrencyTests.swift in Sources */,
				56176C7E1EACCD2F000F3F2B /* EncryptionTests.swift in Sources */,
				F3BA811C1CFB305F003DC1BA /* QueryInterfaceExpressionsTests.swift in Sources */,
				5698ACD11DA8C2620056AF8C /* RecordPrimaryKeyHiddenRowIDTests.swift in Sources */,
				562205FB1E420E49005860AC /* DatabasePoolSchemaCacheTests.swift in Sources */,
				5657AB611D108BA9006283EF /* FoundationNSURLTests.swift in Sources */,
				564E73F3203DA2AC000C443C /* JoinSupportTests.swift in Sources */,
				5674A70C1F3087710095F066 /* DatabaseValueConvertibleEncodableTests.swift in Sources */,
				5698AC8C1DA389380056AF8C /* FTS3TableBuilderTests.swift in Sources */,
				5665F868203EF4640084C6C0 /* ColumnInfoTests.swift in Sources */,
				F3BA81391CFB3064003DC1BA /* RecordWithColumnNameManglingTests.swift in Sources */,
				56FF45431D2C23BA00F21EF9 /* MutablePersistableRecordDeleteTests.swift in Sources */,
				F3BA80F01CFB3017003DC1BA /* FetchableRecordTests.swift in Sources */,
				5657AB491D108BA9006283EF /* FoundationNSNullTests.swift in Sources */,
				F3BA80E21CFB300F003DC1BA /* DatabaseValueConvertibleFetchTests.swift in Sources */,
				F3BA80F21CFB301A003DC1BA /* DatabaseSavepointTests.swift in Sources */,
				F3BA80B81CFB2FCD003DC1BA /* DatabaseErrorTests.swift in Sources */,
				5698AC061D9B9FCF0056AF8C /* QueryInterfaceExtensibilityTests.swift in Sources */,
				F3BA80FA1CFB3021003DC1BA /* SelectStatementTests.swift in Sources */,
				5674A7271F30A9090095F066 /* FetchableRecordDecodableTests.swift in Sources */,
				56FEE7FE1F47253700D930EA /* TableRecordTests.swift in Sources */,
				F3BA81191CFB305F003DC1BA /* QueryInterfaceRequestTests.swift in Sources */,
				F3BA812F1CFB3064003DC1BA /* RecordPrimaryKeyNoneTests.swift in Sources */,
				5690C33A1D23E7D200E59934 /* FoundationDateTests.swift in Sources */,
				56F3E74C1E66F83A00BF0F01 /* ResultCodeTests.swift in Sources */,
				F3BA81001CFB3025003DC1BA /* TransactionObserverTests.swift in Sources */,
				F3BA80C01CFB2FD2003DC1BA /* DatabasePoolCollationTests.swift in Sources */,
				5698ACA11DA4B0430056AF8C /* FTS4TableBuilderTests.swift in Sources */,
				F3BA80C31CFB2FD2003DC1BA /* DatabasePoolFunctionTests.swift in Sources */,
				F3BA80D51CFB2FFB003DC1BA /* DatabaseReaderTests.swift in Sources */,
				F3BA81321CFB3064003DC1BA /* RecordPrimaryKeySingleWithReplaceConflictResolutionTests.swift in Sources */,
				5623935A1DEE013C00A6B01F /* FilterCursorTests.swift in Sources */,
				F3BA80FC1CFB3021003DC1BA /* UpdateStatementTests.swift in Sources */,
				56CC9249201E058900CB597E /* DropFirstCursorTests.swift in Sources */,
				5623936C1DEE0CD200A6B01F /* FlattenCursorTests.swift in Sources */,
				F3BA80E01CFB300F003DC1BA /* DatabaseTimestampTests.swift in Sources */,
				56A5EF121EF7F20B00F03071 /* ForeignKeyInfoTests.swift in Sources */,
				F3BA80B21CFB2FC5003DC1BA /* DatabaseTests.swift in Sources */,
				F3BA80AE1CFB2FA6003DC1BA /* DatabaseRegionTests.swift in Sources */,
				F3BA81311CFB3064003DC1BA /* RecordPrimaryKeySingleTests.swift in Sources */,
				5698AC431DA2BED90056AF8C /* FTS3PatternTests.swift in Sources */,
				F3BA80E11CFB300F003DC1BA /* DatabaseValueConversionTests.swift in Sources */,
				5623931B1DECC02000A6B01F /* RowFetchTests.swift in Sources */,
				564F9C211F069B4E00877A00 /* DatabaseAggregateTests.swift in Sources */,
				F3BA80ED1CFB3017003DC1BA /* RowFromDictionaryTests.swift in Sources */,
				5690C3291D23E6D800E59934 /* FoundationDateComponentsTests.swift in Sources */,
				5657AB391D108BA9006283EF /* FoundationDataTests.swift in Sources */,
				F3BA80B61CFB2FCA003DC1BA /* DatabaseQueueReadOnlyTests.swift in Sources */,
				562205FF1E420EA2005860AC /* DatabasePoolReadOnlyTests.swift in Sources */,
				562205FC1E420E49005860AC /* DatabaseQueueReleaseMemoryTests.swift in Sources */,
				562393631DEE06D300A6B01F /* CursorTests.swift in Sources */,
				562205FE1E420EA2005860AC /* DatabasePoolConcurrencyTests.swift in Sources */,
				565EFAF11D0436CE00A8FA9D /* NumericOverflowTests.swift in Sources */,
				F3BA812E1CFB3064003DC1BA /* RecordPrimaryKeyMultipleTests.swift in Sources */,
				F3BA81021CFB3032003DC1BA /* CGFloatTests.swift in Sources */,
				566A84432041AB2D00E50BFD /* MutablePersistableRecordChangesTests.swift in Sources */,
				567DAF381EAB789800FC0928 /* DatabaseLogErrorTests.swift in Sources */,
				F3BA81131CFB305B003DC1BA /* DatabaseMigratorTests.swift in Sources */,
				F3BA81381CFB3064003DC1BA /* RecordSubClassTests.swift in Sources */,
				F3BA81351CFB3064003DC1BA /* RecordEditedTests.swift in Sources */,
				568068341EBBA26100EFB8AA /* SQLRequestTests.swift in Sources */,
				5657AB691D108BA9006283EF /* FoundationURLTests.swift in Sources */,
				56741EAB1E66A8B3003E422D /* FetchRequestTests.swift in Sources */,
				56B964D61DA521450002DA19 /* FTS5TableBuilderTests.swift in Sources */,
				5674A71D1F30A8DF0095F066 /* MutablePersistableRecordEncodableTests.swift in Sources */,
				562393511DEDFEFB00A6B01F /* EnumeratedCursorTests.swift in Sources */,
				F3BA812D1CFB3064003DC1BA /* RecordMinimalPrimaryKeySingleTests.swift in Sources */,
				5698AC831DA380A20056AF8C /* VirtualTableModuleTests.swift in Sources */,
				F3BA811B1CFB305F003DC1BA /* FetchableRecord+QueryInterfaceRequestTests.swift in Sources */,
				F3BA811A1CFB305F003DC1BA /* Record+QueryInterfaceRequestTests.swift in Sources */,
				F3BA81111CFB3057003DC1BA /* StatementArguments+FoundationTests.swift in Sources */,
				F3BA81371CFB3064003DC1BA /* RecordInitializersTests.swift in Sources */,
				F3BA80C91CFB2FD8003DC1BA /* DatabaseQueueBackupTests.swift in Sources */,
				56AF746E1D41FB9C005E9FF3 /* DatabaseValueConvertibleEscapingTests.swift in Sources */,
				56ED8A7F1DAB8D6800BD0ABC /* FTS5WrapperTokenizerTests.swift in Sources */,
				5698AD011DAA8ACB0056AF8C /* FTS5CustomTokenizerTests.swift in Sources */,
				F3BA80B51CFB2FCA003DC1BA /* DatabaseQueueInMemoryTests.swift in Sources */,
				56A4CDB31D4234B200B1A9B9 /* SQLExpressionLiteralTests.swift in Sources */,
				566A843520413DE400E50BFD /* DatabaseSnapshotTests.swift in Sources */,
				F3BA80DF1CFB300F003DC1BA /* RawRepresentable+DatabaseValueConvertibleTests.swift in Sources */,
			);
			runOnlyForDeploymentPostprocessing = 0;
		};
/* End PBXSourcesBuildPhase section */

/* Begin PBXTargetDependency section */
		EED9F6461CFE39D1004BA2B8 /* PBXTargetDependency */ = {
			isa = PBXTargetDependency;
			name = sqlitecustom;
			targetProxy = EED9F6451CFE39D1004BA2B8 /* PBXContainerItemProxy */;
		};
		EED9F6481CFE39D7004BA2B8 /* PBXTargetDependency */ = {
			isa = PBXTargetDependency;
			name = sqlitecustom;
			targetProxy = EED9F6471CFE39D7004BA2B8 /* PBXContainerItemProxy */;
		};
		F3BA80481CFB2AD7003DC1BA /* PBXTargetDependency */ = {
			isa = PBXTargetDependency;
			target = F3BA7FFD1CFB25E4003DC1BA /* GRDBCustomSQLiteiOS */;
			targetProxy = F3BA80471CFB2AD7003DC1BA /* PBXContainerItemProxy */;
		};
		F3BA80A21CFB2F6F003DC1BA /* PBXTargetDependency */ = {
			isa = PBXTargetDependency;
			target = F3BA80591CFB2BB2003DC1BA /* GRDBCustomSQLiteOSX */;
			targetProxy = F3BA80A11CFB2F6F003DC1BA /* PBXContainerItemProxy */;
		};
/* End PBXTargetDependency section */

/* Begin XCBuildConfiguration section */
		DC37740719C8CBB3004FCF85 /* Debug */ = {
			isa = XCBuildConfiguration;
			buildSettings = {
				ALWAYS_SEARCH_USER_PATHS = NO;
				CLANG_CXX_LANGUAGE_STANDARD = "gnu++0x";
				CLANG_CXX_LIBRARY = "libc++";
				CLANG_ENABLE_MODULES = YES;
				CLANG_ENABLE_OBJC_ARC = YES;
				CLANG_WARN_BLOCK_CAPTURE_AUTORELEASING = YES;
				CLANG_WARN_BOOL_CONVERSION = YES;
				CLANG_WARN_COMMA = YES;
				CLANG_WARN_CONSTANT_CONVERSION = YES;
				CLANG_WARN_DEPRECATED_OBJC_IMPLEMENTATIONS = YES;
				CLANG_WARN_DIRECT_OBJC_ISA_USAGE = YES_ERROR;
				CLANG_WARN_EMPTY_BODY = YES;
				CLANG_WARN_ENUM_CONVERSION = YES;
				CLANG_WARN_INFINITE_RECURSION = YES;
				CLANG_WARN_INT_CONVERSION = YES;
				CLANG_WARN_NON_LITERAL_NULL_CONVERSION = YES;
				CLANG_WARN_OBJC_IMPLICIT_RETAIN_SELF = YES;
				CLANG_WARN_OBJC_LITERAL_CONVERSION = YES;
				CLANG_WARN_OBJC_ROOT_CLASS = YES_ERROR;
				CLANG_WARN_RANGE_LOOP_ANALYSIS = YES;
				CLANG_WARN_STRICT_PROTOTYPES = YES;
				CLANG_WARN_SUSPICIOUS_MOVE = YES;
				CLANG_WARN_UNREACHABLE_CODE = YES;
				CLANG_WARN__DUPLICATE_METHOD_MATCH = YES;
				COPY_PHASE_STRIP = NO;
				CURRENT_PROJECT_VERSION = 1;
				ENABLE_STRICT_OBJC_MSGSEND = YES;
				ENABLE_TESTABILITY = YES;
				GCC_C_LANGUAGE_STANDARD = gnu99;
				GCC_DYNAMIC_NO_PIC = NO;
				GCC_NO_COMMON_BLOCKS = YES;
				GCC_OPTIMIZATION_LEVEL = 0;
				GCC_PREPROCESSOR_DEFINITIONS = (
					"DEBUG=1",
					"$(inherited)",
				);
				GCC_SYMBOLS_PRIVATE_EXTERN = NO;
				GCC_WARN_64_TO_32_BIT_CONVERSION = YES;
				GCC_WARN_ABOUT_RETURN_TYPE = YES_ERROR;
				GCC_WARN_UNDECLARED_SELECTOR = YES;
				GCC_WARN_UNINITIALIZED_AUTOS = YES_AGGRESSIVE;
				GCC_WARN_UNUSED_FUNCTION = YES;
				GCC_WARN_UNUSED_VARIABLE = YES;
				MTL_ENABLE_DEBUG_INFO = YES;
				ONLY_ACTIVE_ARCH = YES;
				SWIFT_OPTIMIZATION_LEVEL = "-Onone";
				SWIFT_VERSION = 4.0;
				VERSIONING_SYSTEM = "apple-generic";
				VERSION_INFO_PREFIX = "";
			};
			name = Debug;
		};
		DC37740819C8CBB3004FCF85 /* Release */ = {
			isa = XCBuildConfiguration;
			buildSettings = {
				ALWAYS_SEARCH_USER_PATHS = NO;
				CLANG_CXX_LANGUAGE_STANDARD = "gnu++0x";
				CLANG_CXX_LIBRARY = "libc++";
				CLANG_ENABLE_MODULES = YES;
				CLANG_ENABLE_OBJC_ARC = YES;
				CLANG_WARN_BLOCK_CAPTURE_AUTORELEASING = YES;
				CLANG_WARN_BOOL_CONVERSION = YES;
				CLANG_WARN_COMMA = YES;
				CLANG_WARN_CONSTANT_CONVERSION = YES;
				CLANG_WARN_DEPRECATED_OBJC_IMPLEMENTATIONS = YES;
				CLANG_WARN_DIRECT_OBJC_ISA_USAGE = YES_ERROR;
				CLANG_WARN_EMPTY_BODY = YES;
				CLANG_WARN_ENUM_CONVERSION = YES;
				CLANG_WARN_INFINITE_RECURSION = YES;
				CLANG_WARN_INT_CONVERSION = YES;
				CLANG_WARN_NON_LITERAL_NULL_CONVERSION = YES;
				CLANG_WARN_OBJC_IMPLICIT_RETAIN_SELF = YES;
				CLANG_WARN_OBJC_LITERAL_CONVERSION = YES;
				CLANG_WARN_OBJC_ROOT_CLASS = YES_ERROR;
				CLANG_WARN_RANGE_LOOP_ANALYSIS = YES;
				CLANG_WARN_STRICT_PROTOTYPES = YES;
				CLANG_WARN_SUSPICIOUS_MOVE = YES;
				CLANG_WARN_UNREACHABLE_CODE = YES;
				CLANG_WARN__DUPLICATE_METHOD_MATCH = YES;
				COPY_PHASE_STRIP = YES;
				CURRENT_PROJECT_VERSION = 1;
				ENABLE_NS_ASSERTIONS = NO;
				ENABLE_STRICT_OBJC_MSGSEND = YES;
				GCC_C_LANGUAGE_STANDARD = gnu99;
				GCC_NO_COMMON_BLOCKS = YES;
				GCC_WARN_64_TO_32_BIT_CONVERSION = YES;
				GCC_WARN_ABOUT_RETURN_TYPE = YES_ERROR;
				GCC_WARN_UNDECLARED_SELECTOR = YES;
				GCC_WARN_UNINITIALIZED_AUTOS = YES_AGGRESSIVE;
				GCC_WARN_UNUSED_FUNCTION = YES;
				GCC_WARN_UNUSED_VARIABLE = YES;
				MTL_ENABLE_DEBUG_INFO = NO;
				SWIFT_OPTIMIZATION_LEVEL = "-Owholemodule";
				SWIFT_VERSION = 4.0;
				VALIDATE_PRODUCT = YES;
				VERSIONING_SYSTEM = "apple-generic";
				VERSION_INFO_PREFIX = "";
			};
			name = Release;
		};
		F3BA80041CFB25E4003DC1BA /* Debug */ = {
			isa = XCBuildConfiguration;
			baseConfigurationReference = F3BA7FEE1CFB23B7003DC1BA /* GRDB.xcconfig */;
			buildSettings = {
				APPLICATION_EXTENSION_API_ONLY = YES;
				CLANG_ANALYZER_NONNULL = YES;
				CLANG_ANALYZER_NUMBER_OBJECT_CONVERSION = YES_AGGRESSIVE;
				CLANG_ENABLE_MODULES = YES;
				CLANG_ENABLE_OBJC_WEAK = YES;
				CLANG_WARN_DOCUMENTATION_COMMENTS = YES;
				"CODE_SIGN_IDENTITY[sdk=iphoneos*]" = "";
				DEBUG_INFORMATION_FORMAT = dwarf;
				DEFINES_MODULE = YES;
				DYLIB_COMPATIBILITY_VERSION = 1;
				DYLIB_CURRENT_VERSION = 1;
				DYLIB_INSTALL_NAME_BASE = "@rpath";
				GCC_NO_COMMON_BLOCKS = YES;
				INSTALL_PATH = "$(LOCAL_LIBRARY_DIR)/Frameworks";
				LD_RUNPATH_SEARCH_PATHS = "$(inherited) @executable_path/Frameworks @loader_path/Frameworks";
				SDKROOT = iphoneos;
				SKIP_INSTALL = YES;
				SWIFT_OPTIMIZATION_LEVEL = "-Onone";
				TARGETED_DEVICE_FAMILY = "1,2";
			};
			name = Debug;
		};
		F3BA80051CFB25E4003DC1BA /* Release */ = {
			isa = XCBuildConfiguration;
			baseConfigurationReference = F3BA7FEE1CFB23B7003DC1BA /* GRDB.xcconfig */;
			buildSettings = {
				APPLICATION_EXTENSION_API_ONLY = YES;
				CLANG_ANALYZER_NONNULL = YES;
				CLANG_ANALYZER_NUMBER_OBJECT_CONVERSION = YES_AGGRESSIVE;
				CLANG_ENABLE_MODULES = YES;
				CLANG_ENABLE_OBJC_WEAK = YES;
				CLANG_WARN_DOCUMENTATION_COMMENTS = YES;
				"CODE_SIGN_IDENTITY[sdk=iphoneos*]" = "";
				COPY_PHASE_STRIP = NO;
				DEBUG_INFORMATION_FORMAT = "dwarf-with-dsym";
				DEFINES_MODULE = YES;
				DYLIB_COMPATIBILITY_VERSION = 1;
				DYLIB_CURRENT_VERSION = 1;
				DYLIB_INSTALL_NAME_BASE = "@rpath";
				GCC_NO_COMMON_BLOCKS = YES;
				INSTALL_PATH = "$(LOCAL_LIBRARY_DIR)/Frameworks";
				LD_RUNPATH_SEARCH_PATHS = "$(inherited) @executable_path/Frameworks @loader_path/Frameworks";
				SDKROOT = iphoneos;
				SKIP_INSTALL = YES;
				SWIFT_OPTIMIZATION_LEVEL = "-Owholemodule";
				TARGETED_DEVICE_FAMILY = "1,2";
			};
			name = Release;
		};
		F3BA804A1CFB2AD7003DC1BA /* Debug */ = {
			isa = XCBuildConfiguration;
			baseConfigurationReference = F3BA813B1CFB3770003DC1BA /* GRDBCustomSQLite-Testing.xcconfig */;
			buildSettings = {
				CLANG_ANALYZER_NONNULL = YES;
				CLANG_ENABLE_OBJC_WEAK = YES;
				"CODE_SIGN_IDENTITY[sdk=iphoneos*]" = "iPhone Developer";
				DEBUG_INFORMATION_FORMAT = dwarf;
				GCC_NO_COMMON_BLOCKS = YES;
				INFOPLIST_FILE = Tests/Info.plist;
				LD_RUNPATH_SEARCH_PATHS = "$(inherited) @executable_path/Frameworks @loader_path/Frameworks";
				PRODUCT_BUNDLE_IDENTIFIER = com.github.groue.GRDBCustomSQLite.GRDBCustomSQLiteiOSTests;
				PRODUCT_NAME = "$(TARGET_NAME)";
				SDKROOT = iphoneos;
			};
			name = Debug;
		};
		F3BA804B1CFB2AD7003DC1BA /* Release */ = {
			isa = XCBuildConfiguration;
			baseConfigurationReference = F3BA813B1CFB3770003DC1BA /* GRDBCustomSQLite-Testing.xcconfig */;
			buildSettings = {
				CLANG_ANALYZER_NONNULL = YES;
				CLANG_ENABLE_OBJC_WEAK = YES;
				"CODE_SIGN_IDENTITY[sdk=iphoneos*]" = "iPhone Developer";
				COPY_PHASE_STRIP = NO;
				DEBUG_INFORMATION_FORMAT = "dwarf-with-dsym";
				GCC_NO_COMMON_BLOCKS = YES;
				INFOPLIST_FILE = Tests/Info.plist;
				LD_RUNPATH_SEARCH_PATHS = "$(inherited) @executable_path/Frameworks @loader_path/Frameworks";
				PRODUCT_BUNDLE_IDENTIFIER = com.github.groue.GRDBCustomSQLite.GRDBCustomSQLiteiOSTests;
				PRODUCT_NAME = "$(TARGET_NAME)";
				SDKROOT = iphoneos;
				SWIFT_OPTIMIZATION_LEVEL = "-Owholemodule";
			};
			name = Release;
		};
		F3BA80601CFB2BB2003DC1BA /* Debug */ = {
			isa = XCBuildConfiguration;
			baseConfigurationReference = F3BA7FEE1CFB23B7003DC1BA /* GRDB.xcconfig */;
			buildSettings = {
				APPLICATION_EXTENSION_API_ONLY = YES;
				CLANG_ANALYZER_NONNULL = YES;
				CLANG_ANALYZER_NUMBER_OBJECT_CONVERSION = YES_AGGRESSIVE;
				CLANG_ENABLE_MODULES = YES;
				CLANG_ENABLE_OBJC_WEAK = YES;
				CLANG_WARN_DOCUMENTATION_COMMENTS = YES;
				COMBINE_HIDPI_IMAGES = YES;
				DEBUG_INFORMATION_FORMAT = dwarf;
				DEFINES_MODULE = YES;
				DYLIB_COMPATIBILITY_VERSION = 1;
				DYLIB_CURRENT_VERSION = 1;
				DYLIB_INSTALL_NAME_BASE = "@rpath";
				GCC_NO_COMMON_BLOCKS = YES;
				INSTALL_PATH = "$(LOCAL_LIBRARY_DIR)/Frameworks";
				LD_RUNPATH_SEARCH_PATHS = "$(inherited) @executable_path/Frameworks @loader_path/Frameworks";
				SKIP_INSTALL = YES;
				SWIFT_OPTIMIZATION_LEVEL = "-Onone";
			};
			name = Debug;
		};
		F3BA80611CFB2BB2003DC1BA /* Release */ = {
			isa = XCBuildConfiguration;
			baseConfigurationReference = F3BA7FEE1CFB23B7003DC1BA /* GRDB.xcconfig */;
			buildSettings = {
				APPLICATION_EXTENSION_API_ONLY = YES;
				CLANG_ANALYZER_NONNULL = YES;
				CLANG_ANALYZER_NUMBER_OBJECT_CONVERSION = YES_AGGRESSIVE;
				CLANG_ENABLE_MODULES = YES;
				CLANG_ENABLE_OBJC_WEAK = YES;
				CLANG_WARN_DOCUMENTATION_COMMENTS = YES;
				COMBINE_HIDPI_IMAGES = YES;
				DEBUG_INFORMATION_FORMAT = "dwarf-with-dsym";
				DEFINES_MODULE = YES;
				DYLIB_COMPATIBILITY_VERSION = 1;
				DYLIB_CURRENT_VERSION = 1;
				DYLIB_INSTALL_NAME_BASE = "@rpath";
				GCC_NO_COMMON_BLOCKS = YES;
				INSTALL_PATH = "$(LOCAL_LIBRARY_DIR)/Frameworks";
				LD_RUNPATH_SEARCH_PATHS = "$(inherited) @executable_path/Frameworks @loader_path/Frameworks";
				SKIP_INSTALL = YES;
				SWIFT_OPTIMIZATION_LEVEL = "-Owholemodule";
			};
			name = Release;
		};
		F3BA80A41CFB2F6F003DC1BA /* Debug */ = {
			isa = XCBuildConfiguration;
			baseConfigurationReference = F3BA813B1CFB3770003DC1BA /* GRDBCustomSQLite-Testing.xcconfig */;
			buildSettings = {
				CLANG_ANALYZER_NONNULL = YES;
				CLANG_ENABLE_OBJC_WEAK = YES;
				CODE_SIGN_IDENTITY = "-";
				COMBINE_HIDPI_IMAGES = YES;
				DEBUG_INFORMATION_FORMAT = dwarf;
				GCC_NO_COMMON_BLOCKS = YES;
				INFOPLIST_FILE = Tests/Info.plist;
				LD_RUNPATH_SEARCH_PATHS = "$(inherited) @executable_path/../Frameworks @loader_path/../Frameworks";
				PRODUCT_BUNDLE_IDENTIFIER = com.github.groue.GRDBCustomSQLiteOSXTests;
				PRODUCT_NAME = "$(TARGET_NAME)";
				SDKROOT = macosx;
			};
			name = Debug;
		};
		F3BA80A51CFB2F6F003DC1BA /* Release */ = {
			isa = XCBuildConfiguration;
			baseConfigurationReference = F3BA813B1CFB3770003DC1BA /* GRDBCustomSQLite-Testing.xcconfig */;
			buildSettings = {
				CLANG_ANALYZER_NONNULL = YES;
				CLANG_ENABLE_OBJC_WEAK = YES;
				CODE_SIGN_IDENTITY = "-";
				COMBINE_HIDPI_IMAGES = YES;
				COPY_PHASE_STRIP = NO;
				DEBUG_INFORMATION_FORMAT = "dwarf-with-dsym";
				GCC_NO_COMMON_BLOCKS = YES;
				INFOPLIST_FILE = Tests/Info.plist;
				LD_RUNPATH_SEARCH_PATHS = "$(inherited) @executable_path/../Frameworks @loader_path/../Frameworks";
				PRODUCT_BUNDLE_IDENTIFIER = com.github.groue.GRDBCustomSQLiteOSXTests;
				PRODUCT_NAME = "$(TARGET_NAME)";
				SDKROOT = macosx;
				SWIFT_OPTIMIZATION_LEVEL = "-Owholemodule";
			};
			name = Release;
		};
/* End XCBuildConfiguration section */

/* Begin XCConfigurationList section */
		DC3773ED19C8CBB3004FCF85 /* Build configuration list for PBXProject "GRDBCustom" */ = {
			isa = XCConfigurationList;
			buildConfigurations = (
				DC37740719C8CBB3004FCF85 /* Debug */,
				DC37740819C8CBB3004FCF85 /* Release */,
			);
			defaultConfigurationIsVisible = 0;
			defaultConfigurationName = Release;
		};
		F3BA80031CFB25E4003DC1BA /* Build configuration list for PBXNativeTarget "GRDBCustomSQLiteiOS" */ = {
			isa = XCConfigurationList;
			buildConfigurations = (
				F3BA80041CFB25E4003DC1BA /* Debug */,
				F3BA80051CFB25E4003DC1BA /* Release */,
			);
			defaultConfigurationIsVisible = 0;
			defaultConfigurationName = Release;
		};
		F3BA80491CFB2AD7003DC1BA /* Build configuration list for PBXNativeTarget "GRDBCustomSQLiteiOSTests" */ = {
			isa = XCConfigurationList;
			buildConfigurations = (
				F3BA804A1CFB2AD7003DC1BA /* Debug */,
				F3BA804B1CFB2AD7003DC1BA /* Release */,
			);
			defaultConfigurationIsVisible = 0;
			defaultConfigurationName = Release;
		};
		F3BA805F1CFB2BB2003DC1BA /* Build configuration list for PBXNativeTarget "GRDBCustomSQLiteOSX" */ = {
			isa = XCConfigurationList;
			buildConfigurations = (
				F3BA80601CFB2BB2003DC1BA /* Debug */,
				F3BA80611CFB2BB2003DC1BA /* Release */,
			);
			defaultConfigurationIsVisible = 0;
			defaultConfigurationName = Release;
		};
		F3BA80A31CFB2F6F003DC1BA /* Build configuration list for PBXNativeTarget "GRDBCustomSQLiteOSXTests" */ = {
			isa = XCConfigurationList;
			buildConfigurations = (
				F3BA80A41CFB2F6F003DC1BA /* Debug */,
				F3BA80A51CFB2F6F003DC1BA /* Release */,
			);
			defaultConfigurationIsVisible = 0;
			defaultConfigurationName = Release;
		};
/* End XCConfigurationList section */
	};
	rootObject = DC3773EA19C8CBB3004FCF85 /* Project object */;
}<|MERGE_RESOLUTION|>--- conflicted
+++ resolved
@@ -1772,12 +1772,8 @@
 				F3BA802C1CFB289B003DC1BA /* SQLCollatedExpression.swift in Sources */,
 				569A98F92039B716008D7DBF /* Fixits-3.0.swift in Sources */,
 				F3BA80301CFB289F003DC1BA /* DatabaseMigrator.swift in Sources */,
-<<<<<<< HEAD
 				F3BA80361CFB28A4003DC1BA /* TableRecord.swift in Sources */,
-=======
 				567071F5208A00BE006AD95A /* SQLiteDateParser.swift in Sources */,
-				F3BA80361CFB28A4003DC1BA /* TableMapping.swift in Sources */,
->>>>>>> 00fa47b6
 				F3BA80271CFB2891003DC1BA /* DatabaseValueConvertible+RawRepresentable.swift in Sources */,
 				566475A71D9810A400FF74B8 /* SQLSelectable+QueryInterface.swift in Sources */,
 				5657AABE1D107001006283EF /* NSData.swift in Sources */,
@@ -2023,12 +2019,8 @@
 				F3BA80881CFB2E70003DC1BA /* SQLCollatedExpression.swift in Sources */,
 				569A98F82039B716008D7DBF /* Fixits-3.0.swift in Sources */,
 				F3BA808C1CFB2E75003DC1BA /* DatabaseMigrator.swift in Sources */,
-<<<<<<< HEAD
 				F3BA80921CFB2E7A003DC1BA /* TableRecord.swift in Sources */,
-=======
 				567071F4208A00BE006AD95A /* SQLiteDateParser.swift in Sources */,
-				F3BA80921CFB2E7A003DC1BA /* TableMapping.swift in Sources */,
->>>>>>> 00fa47b6
 				F3BA80831CFB2E67003DC1BA /* DatabaseValueConvertible+RawRepresentable.swift in Sources */,
 				566475A41D9810A400FF74B8 /* SQLSelectable+QueryInterface.swift in Sources */,
 				5657AABB1D107001006283EF /* NSData.swift in Sources */,
