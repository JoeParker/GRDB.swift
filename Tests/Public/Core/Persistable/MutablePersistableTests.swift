import XCTest
#if USING_SQLCIPHER
    import GRDBCipher
#elseif USING_CUSTOMSQLITE
    import GRDBCustomSQLite
#else
    import GRDB
#endif

private struct MutablePersistablePerson : MutablePersistable {
    var id: Int64?
    var name: String?
    
    static func databaseTableName() -> String {
        return "persons"
    }
    
    var persistentDictionary: [String: DatabaseValueConvertible?] {
        return ["id": id, "name": name]
    }
    
    mutating func didInsert(with rowID: Int64, for column: String?) {
        self.id = rowID
    }
}

private struct MutablePersistableCountry : MutablePersistable {
    var rowID: Int64?
    var isoCode: String
    var name: String
    
    static func databaseTableName() -> String {
        return "countries"
    }
    
    var persistentDictionary: [String: DatabaseValueConvertible?] {
        return ["isoCode": isoCode, "name": name]
    }
    
    mutating func didInsert(with rowID: Int64, for column: String?) {
        self.rowID = rowID
    }
}

private struct MutablePersistableCustomizedCountry : MutablePersistable {
    var rowID: Int64?
    var isoCode: String
    var name: String
    let willInsert: (Void) -> Void
    let willUpdate: (Void) -> Void
    let willSave: (Void) -> Void
    let willDelete: (Void) -> Void
    let willExists: (Void) -> Void
    
    static func databaseTableName() -> String {
        return "countries"
    }
    
    var persistentDictionary: [String: DatabaseValueConvertible?] {
        return ["isoCode": isoCode, "name": name]
    }
    
    mutating func didInsert(with rowID: Int64, for column: String?) {
        self.rowID = rowID
    }
    
    mutating func insert(_ db: Database) throws {
        willInsert()
        try performInsert(db)
    }
    
    func update(_ db: Database) throws {
        willUpdate()
        try performUpdate(db)
    }
    
    mutating func save(_ db: Database) throws {
        willSave()
        try performSave(db)
    }
    
<<<<<<< HEAD
    func delete(_ db: Database) throws -> Bool {
=======
    func delete(db: Database) throws -> Bool {
>>>>>>> 5a17fa53
        willDelete()
        return try performDelete(db)
    }
    
    func exists(_ db: Database) -> Bool {
        willExists()
        return performExists(db)
    }
}

class MutablePersistableTests: GRDBTestCase {
    
    override func setup(_ dbWriter: DatabaseWriter) throws {
        var migrator = DatabaseMigrator()
        migrator.registerMigration("setUp") { db in
            try db.execute(
                "CREATE TABLE persons (" +
                    "id INTEGER PRIMARY KEY, " +
                    "name NOT NULL " +
                ")")
            try db.execute(
                "CREATE TABLE countries (" +
                    "isoCode TEXT NOT NULL PRIMARY KEY, " +
                    "name TEXT NOT NULL " +
                ")")
        }
        try migrator.migrate(dbWriter)
    }
    
    
    // MARK: - MutablePersistablePerson
    
    func testInsertMutablePersistablePerson() {
        assertNoError {
            let dbQueue = try makeDatabaseQueue()
            try dbQueue.inDatabase { db in
                var person = MutablePersistablePerson(id: nil, name: "Arthur")
                try person.insert(db)
                
                let rows = Row.fetchAll(db, "SELECT * FROM persons")
                XCTAssertEqual(rows.count, 1)
                XCTAssertEqual(rows[0].value(named: "id") as Int64, person.id!)
                XCTAssertEqual(rows[0].value(named: "name") as String, "Arthur")
            }
        }
    }
    
    func testUpdateMutablePersistablePerson() {
        assertNoError {
            let dbQueue = try makeDatabaseQueue()
            try dbQueue.inDatabase { db in
                var person1 = MutablePersistablePerson(id: nil, name: "Arthur")
                try person1.insert(db)
                var person2 = MutablePersistablePerson(id: nil, name: "Barbara")
                try person2.insert(db)
                
                person1.name = "Craig"
                try person1.update(db)
                
                let rows = Row.fetchAll(db, "SELECT * FROM persons ORDER BY id")
                XCTAssertEqual(rows.count, 2)
                XCTAssertEqual(rows[0].value(named: "id") as Int64, person1.id!)
                XCTAssertEqual(rows[0].value(named: "name") as String, "Craig")
                XCTAssertEqual(rows[1].value(named: "id") as Int64, person2.id!)
                XCTAssertEqual(rows[1].value(named: "name") as String, "Barbara")
            }
        }
    }
    
    func testSaveMutablePersistablePerson() {
        assertNoError {
            let dbQueue = try makeDatabaseQueue()
            try dbQueue.inDatabase { db in
                var person1 = MutablePersistablePerson(id: nil, name: "Arthur")
                try person1.save(db)
                
                var rows = Row.fetchAll(db, "SELECT * FROM persons")
                XCTAssertEqual(rows.count, 1)
                XCTAssertEqual(rows[0].value(named: "id") as Int64, person1.id!)
                XCTAssertEqual(rows[0].value(named: "name") as String, "Arthur")
                
                var person2 = MutablePersistablePerson(id: nil, name: "Barbara")
                try person2.save(db)
                
                person1.name = "Craig"
                try person1.save(db)
                
                rows = Row.fetchAll(db, "SELECT * FROM persons ORDER BY id")
                XCTAssertEqual(rows.count, 2)
                XCTAssertEqual(rows[0].value(named: "id") as Int64, person1.id!)
                XCTAssertEqual(rows[0].value(named: "name") as String, "Craig")
                XCTAssertEqual(rows[1].value(named: "id") as Int64, person2.id!)
                XCTAssertEqual(rows[1].value(named: "name") as String, "Barbara")
                
                try person1.delete(db)
                try person1.save(db)
                
                rows = Row.fetchAll(db, "SELECT * FROM persons ORDER BY id")
                XCTAssertEqual(rows.count, 2)
                XCTAssertEqual(rows[0].value(named: "id") as Int64, person1.id!)
                XCTAssertEqual(rows[0].value(named: "name") as String, "Craig")
                XCTAssertEqual(rows[1].value(named: "id") as Int64, person2.id!)
                XCTAssertEqual(rows[1].value(named: "name") as String, "Barbara")
            }
        }
    }
    
    func testDeleteMutablePersistablePerson() {
        assertNoError {
            let dbQueue = try makeDatabaseQueue()
            try dbQueue.inDatabase { db in
                var person1 = MutablePersistablePerson(id: nil, name: "Arthur")
                try person1.insert(db)
                var person2 = MutablePersistablePerson(id: nil, name: "Barbara")
                try person2.insert(db)
                
                // TODO: test delete return value
                try person1.delete(db)
                
                let rows = Row.fetchAll(db, "SELECT * FROM persons ORDER BY id")
                XCTAssertEqual(rows.count, 1)
                XCTAssertEqual(rows[0].value(named: "id") as Int64, person2.id!)
                XCTAssertEqual(rows[0].value(named: "name") as String, "Barbara")
            }
        }
    }
    
    func testExistsMutablePersistablePerson() {
        assertNoError {
            let dbQueue = try makeDatabaseQueue()
            try dbQueue.inDatabase { db in
                var person = MutablePersistablePerson(id: nil, name: "Arthur")
                try person.insert(db)
                XCTAssertTrue(person.exists(db))
                
                try person.delete(db)
                
                XCTAssertFalse(person.exists(db))
            }
        }
    }
    
    
    // MARK: - MutablePersistableCountry
    
    func testInsertMutablePersistableCountry() {
        assertNoError {
            let dbQueue = try makeDatabaseQueue()
            try dbQueue.inDatabase { db in
                var country = MutablePersistableCountry(rowID: nil, isoCode: "FR", name: "France")
                try country.insert(db)
                
                let rows = Row.fetchAll(db, "SELECT rowID, * FROM countries")
                XCTAssertEqual(rows.count, 1)
                XCTAssertEqual(rows[0].value(named: "rowID") as Int64, country.rowID!)
                XCTAssertEqual(rows[0].value(named: "name") as String, "France")
            }
        }
    }
    
    func testUpdateMutablePersistableCountry() {
        assertNoError {
            let dbQueue = try makeDatabaseQueue()
            try dbQueue.inDatabase { db in
                var country1 = MutablePersistableCountry(rowID: nil, isoCode: "FR", name: "France")
                try country1.insert(db)
                var country2 = MutablePersistableCountry(rowID: nil, isoCode: "US", name: "United States")
                try country2.insert(db)
                
                country1.name = "France Métropolitaine"
                try country1.update(db)
                
                let rows = Row.fetchAll(db, "SELECT rowID, * FROM countries ORDER BY rowID")
                XCTAssertEqual(rows.count, 2)
                XCTAssertEqual(rows[0].value(named: "rowID") as Int64, country1.rowID!)
                XCTAssertEqual(rows[0].value(named: "name") as String, "France Métropolitaine")
                XCTAssertEqual(rows[1].value(named: "rowID") as Int64, country2.rowID!)
                XCTAssertEqual(rows[1].value(named: "name") as String, "United States")
            }
        }
    }
    
    func testSaveMutablePersistableCountry() {
        assertNoError {
            let dbQueue = try makeDatabaseQueue()
            try dbQueue.inDatabase { db in
                var country1 = MutablePersistableCountry(rowID: nil, isoCode: "FR", name: "France")
                try country1.save(db)
                
                var rows = Row.fetchAll(db, "SELECT rowID, * FROM countries")
                XCTAssertEqual(rows.count, 1)
                XCTAssertEqual(rows[0].value(named: "rowID") as Int64, country1.rowID!)
                XCTAssertEqual(rows[0].value(named: "name") as String, "France")
                
                var country2 = MutablePersistableCountry(rowID: nil, isoCode: "US", name: "United States")
                try country2.save(db)
                
                country1.name = "France Métropolitaine"
                try country1.save(db)
                
                rows = Row.fetchAll(db, "SELECT rowID, * FROM countries ORDER BY rowID")
                XCTAssertEqual(rows.count, 2)
                XCTAssertEqual(rows[0].value(named: "rowID") as Int64, country1.rowID!)
                XCTAssertEqual(rows[0].value(named: "name") as String, "France Métropolitaine")
                XCTAssertEqual(rows[1].value(named: "rowID") as Int64, country2.rowID!)
                XCTAssertEqual(rows[1].value(named: "name") as String, "United States")
                
                try country1.delete(db)
                try country1.save(db)
                
                rows = Row.fetchAll(db, "SELECT rowID, * FROM countries ORDER BY rowID")
                XCTAssertEqual(rows.count, 2)
                XCTAssertEqual(rows[0].value(named: "rowID") as Int64, country2.rowID!)
                XCTAssertEqual(rows[0].value(named: "name") as String, "United States")
                XCTAssertEqual(rows[1].value(named: "rowID") as Int64, country1.rowID!)
                XCTAssertEqual(rows[1].value(named: "name") as String, "France Métropolitaine")
            }
        }
    }
    
    func testDeleteMutablePersistableCountry() {
        assertNoError {
            let dbQueue = try makeDatabaseQueue()
            try dbQueue.inDatabase { db in
                var country1 = MutablePersistableCountry(rowID: nil, isoCode: "FR", name: "France")
                try country1.insert(db)
                var country2 = MutablePersistableCountry(rowID: nil, isoCode: "US", name: "United States")
                try country2.insert(db)
                
                // TODO: test delete return value
                try country1.delete(db)
                
                let rows = Row.fetchAll(db, "SELECT rowID, * FROM countries ORDER BY rowID")
                XCTAssertEqual(rows.count, 1)
                XCTAssertEqual(rows[0].value(named: "rowID") as Int64, country2.rowID!)
                XCTAssertEqual(rows[0].value(named: "name") as String, "United States")
            }
        }
    }
    
    func testExistsMutablePersistableCountry() {
        assertNoError {
            let dbQueue = try makeDatabaseQueue()
            try dbQueue.inDatabase { db in
                var country = MutablePersistableCountry(rowID: nil, isoCode: "FR", name: "France")
                try country.insert(db)
                XCTAssertTrue(country.exists(db))
                
                try country.delete(db)
                
                XCTAssertFalse(country.exists(db))
            }
        }
    }
    
    
    // MARK: - MutablePersistableCustomizedCountry
    
    func testInsertMutablePersistableCustomizedCountry() {
        assertNoError {
            let dbQueue = try makeDatabaseQueue()
            try dbQueue.inDatabase { db in
                var insertCount: Int = 0
                var updateCount: Int = 0
                var saveCount: Int = 0
                var deleteCount: Int = 0
                var existsCount: Int = 0
                var country = MutablePersistableCustomizedCountry(
                    rowID: nil,
                    isoCode: "FR",
                    name: "France",
                    willInsert: { insertCount += 1 },
                    willUpdate: { updateCount += 1 },
                    willSave: { saveCount += 1 },
                    willDelete: { deleteCount += 1 },
                    willExists: { existsCount += 1 })
                try country.insert(db)
                
                XCTAssertEqual(insertCount, 1)
                XCTAssertEqual(updateCount, 0)
                XCTAssertEqual(saveCount, 0)
                XCTAssertEqual(deleteCount, 0)
                XCTAssertEqual(existsCount, 0)
                
                let rows = Row.fetchAll(db, "SELECT rowID, * FROM countries")
                XCTAssertEqual(rows.count, 1)
                XCTAssertEqual(rows[0].value(named: "rowID") as Int64, country.rowID!)
                XCTAssertEqual(rows[0].value(named: "name") as String, "France")
            }
        }
    }
    
    func testUpdateMutablePersistableCustomizedCountry() {
        assertNoError {
            let dbQueue = try makeDatabaseQueue()
            try dbQueue.inDatabase { db in
                var insertCount: Int = 0
                var updateCount: Int = 0
                var saveCount: Int = 0
                var deleteCount: Int = 0
                var existsCount: Int = 0
                var country1 = MutablePersistableCustomizedCountry(
                    rowID: nil,
                    isoCode: "FR",
                    name: "France",
                    willInsert: { insertCount += 1 },
                    willUpdate: { updateCount += 1 },
                    willSave: { saveCount += 1 },
                    willDelete: { deleteCount += 1 },
                    willExists: { existsCount += 1 })
                try country1.insert(db)
                var country2 = MutablePersistableCustomizedCountry(
                    rowID: nil,
                    isoCode: "US",
                    name: "United States",
                    willInsert: { },
                    willUpdate: { },
                    willSave: { },
                    willDelete: { },
                    willExists: { })
                try country2.insert(db)
                
                country1.name = "France Métropolitaine"
                try country1.update(db)
                
                XCTAssertEqual(insertCount, 1)
                XCTAssertEqual(updateCount, 1)
                XCTAssertEqual(saveCount, 0)
                XCTAssertEqual(deleteCount, 0)
                XCTAssertEqual(existsCount, 0)
                
                let rows = Row.fetchAll(db, "SELECT rowID, * FROM countries ORDER BY rowID")
                XCTAssertEqual(rows.count, 2)
                XCTAssertEqual(rows[0].value(named: "rowID") as Int64, country1.rowID!)
                XCTAssertEqual(rows[0].value(named: "name") as String, "France Métropolitaine")
                XCTAssertEqual(rows[1].value(named: "rowID") as Int64, country2.rowID!)
                XCTAssertEqual(rows[1].value(named: "name") as String, "United States")
            }
        }
    }
    
    func testSaveMutablePersistableCustomizedCountry() {
        assertNoError {
            let dbQueue = try makeDatabaseQueue()
            try dbQueue.inDatabase { db in
                var insertCount: Int = 0
                var updateCount: Int = 0
                var saveCount: Int = 0
                var deleteCount: Int = 0
                var existsCount: Int = 0
                var country1 = MutablePersistableCustomizedCountry(
                    rowID: nil,
                    isoCode: "FR",
                    name: "France",
                    willInsert: { insertCount += 1 },
                    willUpdate: { updateCount += 1 },
                    willSave: { saveCount += 1 },
                    willDelete: { deleteCount += 1 },
                    willExists: { existsCount += 1 })
                try country1.save(db)
                
                XCTAssertEqual(insertCount, 1)
                XCTAssertEqual(updateCount, 1)
                XCTAssertEqual(saveCount, 1)
                XCTAssertEqual(deleteCount, 0)
                XCTAssertEqual(existsCount, 0)
                
                var rows = Row.fetchAll(db, "SELECT rowID, * FROM countries")
                XCTAssertEqual(rows.count, 1)
                XCTAssertEqual(rows[0].value(named: "rowID") as Int64, country1.rowID!)
                XCTAssertEqual(rows[0].value(named: "name") as String, "France")
                
                var country2 = MutablePersistableCustomizedCountry(
                    rowID: nil,
                    isoCode: "US",
                    name: "United States",
                    willInsert: { },
                    willUpdate: { },
                    willSave: { },
                    willDelete: { },
                    willExists: { })
                try country2.save(db)
                
                country1.name = "France Métropolitaine"
                try country1.save(db)
                
                XCTAssertEqual(insertCount, 1)
                XCTAssertEqual(updateCount, 2)
                XCTAssertEqual(saveCount, 2)
                XCTAssertEqual(deleteCount, 0)
                XCTAssertEqual(existsCount, 0)
                
                rows = Row.fetchAll(db, "SELECT rowID, * FROM countries ORDER BY rowID")
                XCTAssertEqual(rows.count, 2)
                XCTAssertEqual(rows[0].value(named: "rowID") as Int64, country1.rowID!)
                XCTAssertEqual(rows[0].value(named: "name") as String, "France Métropolitaine")
                XCTAssertEqual(rows[1].value(named: "rowID") as Int64, country2.rowID!)
                XCTAssertEqual(rows[1].value(named: "name") as String, "United States")
                
                // TODO: test delete return value
                _ = try country1.delete(db)
                try country1.save(db)
                
                XCTAssertEqual(insertCount, 2)
                XCTAssertEqual(updateCount, 3)
                XCTAssertEqual(saveCount, 3)
                XCTAssertEqual(deleteCount, 1)
                XCTAssertEqual(existsCount, 0)
                
                rows = Row.fetchAll(db, "SELECT rowID, * FROM countries ORDER BY rowID")
                XCTAssertEqual(rows.count, 2)
                XCTAssertEqual(rows[0].value(named: "rowID") as Int64, country2.rowID!)
                XCTAssertEqual(rows[0].value(named: "name") as String, "United States")
                XCTAssertEqual(rows[1].value(named: "rowID") as Int64, country1.rowID!)
                XCTAssertEqual(rows[1].value(named: "name") as String, "France Métropolitaine")
            }
        }
    }
    
    func testDeleteMutablePersistableCustomizedCountry() {
        assertNoError {
            let dbQueue = try makeDatabaseQueue()
            try dbQueue.inDatabase { db in
                var insertCount: Int = 0
                var updateCount: Int = 0
                var saveCount: Int = 0
                var deleteCount: Int = 0
                var existsCount: Int = 0
                var country1 = MutablePersistableCustomizedCountry(
                    rowID: nil,
                    isoCode: "FR",
                    name: "France",
                    willInsert: { insertCount += 1 },
                    willUpdate: { updateCount += 1 },
                    willSave: { saveCount += 1 },
                    willDelete: { deleteCount += 1 },
                    willExists: { existsCount += 1 })
                try country1.insert(db)
                var country2 = MutablePersistableCustomizedCountry(
                    rowID: nil,
                    isoCode: "US",
                    name: "United States",
                    willInsert: { },
                    willUpdate: { },
                    willSave: { },
                    willDelete: { },
                    willExists: { })
                try country2.insert(db)
                
                // TODO: test delete return value
<<<<<<< HEAD
                _ = try country1.delete(db)
=======
                try country1.delete(db)
>>>>>>> 5a17fa53
                
                XCTAssertEqual(insertCount, 1)
                XCTAssertEqual(updateCount, 0)
                XCTAssertEqual(saveCount, 0)
                XCTAssertEqual(deleteCount, 1)
                XCTAssertEqual(existsCount, 0)
                
                let rows = Row.fetchAll(db, "SELECT rowID, * FROM countries ORDER BY rowID")
                XCTAssertEqual(rows.count, 1)
                XCTAssertEqual(rows[0].value(named: "rowID") as Int64, country2.rowID!)
                XCTAssertEqual(rows[0].value(named: "name") as String, "United States")
            }
        }
    }
    
    func testExistsMutablePersistableCustomizedCountry() {
        assertNoError {
            let dbQueue = try makeDatabaseQueue()
            try dbQueue.inDatabase { db in
                var insertCount: Int = 0
                var updateCount: Int = 0
                var saveCount: Int = 0
                var deleteCount: Int = 0
                var existsCount: Int = 0
                var country = MutablePersistableCustomizedCountry(
                    rowID: nil,
                    isoCode: "FR",
                    name: "France",
                    willInsert: { insertCount += 1 },
                    willUpdate: { updateCount += 1 },
                    willSave: { saveCount += 1 },
                    willDelete: { deleteCount += 1 },
                    willExists: { existsCount += 1 })
                try country.insert(db)
                
                XCTAssertTrue(country.exists(db))
                XCTAssertEqual(insertCount, 1)
                XCTAssertEqual(updateCount, 0)
                XCTAssertEqual(saveCount, 0)
                XCTAssertEqual(deleteCount, 0)
                XCTAssertEqual(existsCount, 1)
                
                // TODO: test delete return value
                _ = try country.delete(db)
                
                XCTAssertFalse(country.exists(db))
                XCTAssertEqual(insertCount, 1)
                XCTAssertEqual(updateCount, 0)
                XCTAssertEqual(saveCount, 0)
                XCTAssertEqual(deleteCount, 1)
                XCTAssertEqual(existsCount, 2)
            }
        }
    }
}<|MERGE_RESOLUTION|>--- conflicted
+++ resolved
@@ -79,11 +79,7 @@
         try performSave(db)
     }
     
-<<<<<<< HEAD
     func delete(_ db: Database) throws -> Bool {
-=======
-    func delete(db: Database) throws -> Bool {
->>>>>>> 5a17fa53
         willDelete()
         return try performDelete(db)
     }
@@ -534,11 +530,7 @@
                 try country2.insert(db)
                 
                 // TODO: test delete return value
-<<<<<<< HEAD
                 _ = try country1.delete(db)
-=======
-                try country1.delete(db)
->>>>>>> 5a17fa53
                 
                 XCTAssertEqual(insertCount, 1)
                 XCTAssertEqual(updateCount, 0)
