import XCTest
#if USING_SQLCIPHER
    import GRDBCipher
#elseif USING_CUSTOMSQLITE
    import GRDBCustomSQLite
#else
    import GRDB
#endif

// Pet has a non-RowID primary key.
class Pet : Record {
    var UUID: String?
    var name: String
    
    init(UUID: String? = nil, name: String) {
        self.UUID = UUID
        self.name = name
        super.init()
    }
    
    static func setup(inDatabase db: Database) throws {
        try db.execute(
            "CREATE TABLE pets (" +
                "UUID TEXT NOT NULL PRIMARY KEY, " +
                "name TEXT NOT NULL" +
            ")")
    }
    
    // Record
    
    override class var databaseTableName: String {
        return "pets"
    }
    
    required init(row: Row) {
        UUID = row.value(named: "UUID")
        name = row.value(named: "name")
        super.init(row: row)
    }
    
    override var persistentDictionary: [String: DatabaseValueConvertible?] {
        return ["UUID": UUID, "name": name]
    }
}

class PrimaryKeySingleTests: GRDBTestCase {
    
    override func setup(_ dbWriter: DatabaseWriter) throws {
        var migrator = DatabaseMigrator()
        migrator.registerMigration("createPet", migrate: Pet.setup)
        try migrator.migrate(dbWriter)
    }
    
    
    // MARK: - Insert
    
    func testInsertWithNilPrimaryKeyThrowsDatabaseError() {
        assertNoError {
            let dbQueue = try makeDatabaseQueue()
            try dbQueue.inDatabase { db in
                let record = Pet(name: "Bobby")
                XCTAssertTrue(record.UUID == nil)
                do {
                    try record.insert(db)
                    XCTFail("Expected DatabaseError")
                } catch is DatabaseError {
                    // Expected DatabaseError
                }
            }
        }
    }
    
    func testInsertWithNotNilPrimaryKeyThatDoesNotMatchAnyRowInsertsARow() {
        assertNoError {
            let dbQueue = try makeDatabaseQueue()
            try dbQueue.inDatabase { db in
                let record = Pet(UUID: "BobbyUUID", name: "Bobby")
                try record.insert(db)
                
                let row = Row.fetchOne(db, "SELECT * FROM pets WHERE UUID = ?", arguments: [record.UUID])!
                for (key, value) in record.persistentDictionary {
<<<<<<< HEAD
                    if let dbv = row.databaseValue(named: key) {
                        XCTAssertEqual(dbv, value?.databaseValue ?? .null)
=======
                    if let dbv: DatabaseValue = row.value(named: key) {
                        XCTAssertEqual(dbv, value?.databaseValue ?? .Null)
>>>>>>> a2487820
                    } else {
                        XCTFail("Missing column \(key) in fetched row")
                    }
                }
            }
        }
    }
    
    func testInsertWithNotNilPrimaryKeyThatMatchesARowThrowsDatabaseError() {
        assertNoError {
            let dbQueue = try makeDatabaseQueue()
            try dbQueue.inDatabase { db in
                let record = Pet(UUID: "BobbyUUID", name: "Bobby")
                try record.insert(db)
                do {
                    try record.insert(db)
                    XCTFail("Expected DatabaseError")
                } catch is DatabaseError {
                    // Expected DatabaseError
                }
            }
        }
    }
    
    func testInsertAfterDeleteInsertsARow() {
        assertNoError {
            let dbQueue = try makeDatabaseQueue()
            try dbQueue.inDatabase { db in
                let record = Pet(UUID: "BobbyUUID", name: "Bobby")
                try record.insert(db)
                try record.delete(db)
                try record.insert(db)
                
                let row = Row.fetchOne(db, "SELECT * FROM pets WHERE UUID = ?", arguments: [record.UUID])!
                for (key, value) in record.persistentDictionary {
<<<<<<< HEAD
                    if let dbv = row.databaseValue(named: key) {
                        XCTAssertEqual(dbv, value?.databaseValue ?? .null)
=======
                    if let dbv: DatabaseValue = row.value(named: key) {
                        XCTAssertEqual(dbv, value?.databaseValue ?? .Null)
>>>>>>> a2487820
                    } else {
                        XCTFail("Missing column \(key) in fetched row")
                    }
                }
            }
        }
    }
    
    
    // MARK: - Update
    
    func testUpdateWithNilPrimaryKeyThrowsRecordNotFound() {
        assertNoError {
            let dbQueue = try makeDatabaseQueue()
            try dbQueue.inDatabase { db in
                let record = Pet(UUID: nil, name: "Bobby")
                do {
                    try record.update(db)
                    XCTFail("Expected PersistenceError.recordNotFound")
                } catch PersistenceError.recordNotFound {
                    // Expected PersistenceError.recordNotFound
                }
            }
        }
    }
    
    func testUpdateWithNotNilPrimaryKeyThatDoesNotMatchAnyRowThrowsRecordNotFound() {
        assertNoError {
            let dbQueue = try makeDatabaseQueue()
            try dbQueue.inDatabase { db in
                let record = Pet(UUID: "BobbyUUID", name: "Bobby")
                do {
                    try record.update(db)
                    XCTFail("Expected PersistenceError.recordNotFound")
                } catch PersistenceError.recordNotFound {
                    // Expected PersistenceError.recordNotFound
                }
            }
        }
    }
    
    func testUpdateWithNotNilPrimaryKeyThatMatchesARowUpdatesThatRow() {
        assertNoError {
            let dbQueue = try makeDatabaseQueue()
            try dbQueue.inDatabase { db in
                let record = Pet(UUID: "BobbyUUID", name: "Bobby")
                try record.insert(db)
                record.name = "Carl"
                try record.update(db)
                
                let row = Row.fetchOne(db, "SELECT * FROM pets WHERE UUID = ?", arguments: [record.UUID])!
                for (key, value) in record.persistentDictionary {
<<<<<<< HEAD
                    if let dbv = row.databaseValue(named: key) {
                        XCTAssertEqual(dbv, value?.databaseValue ?? .null)
=======
                    if let dbv: DatabaseValue = row.value(named: key) {
                        XCTAssertEqual(dbv, value?.databaseValue ?? .Null)
>>>>>>> a2487820
                    } else {
                        XCTFail("Missing column \(key) in fetched row")
                    }
                }
            }
        }
    }
    
    func testUpdateAfterDeleteThrowsRecordNotFound() {
        assertNoError {
            let dbQueue = try makeDatabaseQueue()
            try dbQueue.inDatabase { db in
                let record = Pet(UUID: "BobbyUUID", name: "Bobby")
                try record.insert(db)
                try record.delete(db)
                do {
                    try record.update(db)
                    XCTFail("Expected PersistenceError.recordNotFound")
                } catch PersistenceError.recordNotFound {
                    // Expected PersistenceError.recordNotFound
                }
            }
        }
    }
    
    
    // MARK: - Save
    
    func testSaveWithNilPrimaryKeyThrowsDatabaseError() {
        assertNoError {
            let dbQueue = try makeDatabaseQueue()
            try dbQueue.inDatabase { db in
                let record = Pet(name: "Bobby")
                XCTAssertTrue(record.UUID == nil)
                do {
                    try record.save(db)
                    XCTFail("Expected DatabaseError")
                } catch is DatabaseError {
                    // Expected DatabaseError
                }
            }
        }
    }
    
    func testSaveWithNotNilPrimaryKeyThatDoesNotMatchAnyRowInsertsARow() {
        assertNoError {
            let dbQueue = try makeDatabaseQueue()
            try dbQueue.inDatabase { db in
                let record = Pet(UUID: "BobbyUUID", name: "Bobby")
                try record.save(db)
                
                let row = Row.fetchOne(db, "SELECT * FROM pets WHERE UUID = ?", arguments: [record.UUID])!
                for (key, value) in record.persistentDictionary {
<<<<<<< HEAD
                    if let dbv = row.databaseValue(named: key) {
                        XCTAssertEqual(dbv, value?.databaseValue ?? .null)
=======
                    if let dbv: DatabaseValue = row.value(named: key) {
                        XCTAssertEqual(dbv, value?.databaseValue ?? .Null)
>>>>>>> a2487820
                    } else {
                        XCTFail("Missing column \(key) in fetched row")
                    }
                }
            }
        }
    }
    
    func testSaveWithNotNilPrimaryKeyThatMatchesARowUpdatesThatRow() {
        assertNoError {
            let dbQueue = try makeDatabaseQueue()
            try dbQueue.inDatabase { db in
                let record = Pet(UUID: "BobbyUUID", name: "Bobby")
                try record.insert(db)
                try record.save(db)   // Test that useless update succeeds. It is a proof that save() has performed an UPDATE statement, and not an INSERT statement: INSERT would have throw a database error for duplicated key.
                record.name = "Carl"
                try record.save(db)   // Actual update
                
                let row = Row.fetchOne(db, "SELECT * FROM pets WHERE UUID = ?", arguments: [record.UUID])!
                for (key, value) in record.persistentDictionary {
<<<<<<< HEAD
                    if let dbv = row.databaseValue(named: key) {
                        XCTAssertEqual(dbv, value?.databaseValue ?? .null)
=======
                    if let dbv: DatabaseValue = row.value(named: key) {
                        XCTAssertEqual(dbv, value?.databaseValue ?? .Null)
>>>>>>> a2487820
                    } else {
                        XCTFail("Missing column \(key) in fetched row")
                    }
                }
            }
        }
    }
    
    func testSaveAfterDeleteInsertsARow() {
        assertNoError {
            let dbQueue = try makeDatabaseQueue()
            try dbQueue.inDatabase { db in
                let record = Pet(UUID: "BobbyUUID", name: "Bobby")
                try record.insert(db)
                try record.delete(db)
                try record.save(db)
                
                let row = Row.fetchOne(db, "SELECT * FROM pets WHERE UUID = ?", arguments: [record.UUID])!
                for (key, value) in record.persistentDictionary {
<<<<<<< HEAD
                    if let dbv = row.databaseValue(named: key) {
                        XCTAssertEqual(dbv, value?.databaseValue ?? .null)
=======
                    if let dbv: DatabaseValue = row.value(named: key) {
                        XCTAssertEqual(dbv, value?.databaseValue ?? .Null)
>>>>>>> a2487820
                    } else {
                        XCTFail("Missing column \(key) in fetched row")
                    }
                }
            }
        }
    }
    
    
    // MARK: - Delete
    
    func testDeleteWithNilPrimaryKey() {
        assertNoError {
            let dbQueue = try makeDatabaseQueue()
            try dbQueue.inDatabase { db in
                let record = Pet(UUID: nil, name: "Bobby")
                let deleted = try record.delete(db)
                XCTAssertFalse(deleted)
            }
        }
    }
    
    func testDeleteWithNotNilPrimaryKeyThatDoesNotMatchAnyRowDoesNothing() {
        assertNoError {
            let dbQueue = try makeDatabaseQueue()
            try dbQueue.inDatabase { db in
                let record = Pet(UUID: "BobbyUUID", name: "Bobby")
                let deleted = try record.delete(db)
                XCTAssertFalse(deleted)
            }
        }
    }
    
    func testDeleteWithNotNilPrimaryKeyThatMatchesARowDeletesThatRow() {
        assertNoError {
            let dbQueue = try makeDatabaseQueue()
            try dbQueue.inDatabase { db in
                let record = Pet(UUID: "BobbyUUID", name: "Bobby")
                try record.insert(db)
                let deleted = try record.delete(db)
                XCTAssertTrue(deleted)
                
                let row = Row.fetchOne(db, "SELECT * FROM pets WHERE UUID = ?", arguments: [record.UUID])
                XCTAssertTrue(row == nil)
            }
        }
    }
    
    func testDeleteAfterDeleteDoesNothing() {
        assertNoError {
            let dbQueue = try makeDatabaseQueue()
            try dbQueue.inDatabase { db in
                let record = Pet(UUID: "BobbyUUID", name: "Bobby")
                try record.insert(db)
                var deleted = try record.delete(db)
                XCTAssertTrue(deleted)
                deleted = try record.delete(db)
                XCTAssertFalse(deleted)
            }
        }
    }
    
    
    // MARK: - Fetch With Key
    
    func testFetchWithKeys() {
        assertNoError {
            let dbQueue = try makeDatabaseQueue()
            try dbQueue.inDatabase { db in
                let record1 = Pet(UUID: "BobbyUUID", name: "Bobby")
                try record1.insert(db)
                let record2 = Pet(UUID: "CainUUID", name: "Cain")
                try record2.insert(db)
                
                do {
                    let fetchedRecords = Array(Pet.fetch(db, keys: []))
                    XCTAssertEqual(fetchedRecords.count, 0)
                }
                
                do {
                    let fetchedRecords = Array(Pet.fetch(db, keys: [["UUID": record1.UUID], ["UUID": record2.UUID]]))
                    XCTAssertEqual(fetchedRecords.count, 2)
                    XCTAssertEqual(Set(fetchedRecords.map { $0.UUID! }), Set([record1.UUID!, record2.UUID!]))
                }
                
                do {
                    let fetchedRecords = Array(Pet.fetch(db, keys: [["UUID": record1.UUID], ["UUID": nil]]))
                    XCTAssertEqual(fetchedRecords.count, 1)
                    XCTAssertEqual(fetchedRecords.first!.UUID, record1.UUID!)
                }
            }
        }
    }
    
    func testFetchAllWithKeys() {
        assertNoError {
            let dbQueue = try makeDatabaseQueue()
            try dbQueue.inDatabase { db in
                let record1 = Pet(UUID: "BobbyUUID", name: "Bobby")
                try record1.insert(db)
                let record2 = Pet(UUID: "CainUUID", name: "Cain")
                try record2.insert(db)
                
                do {
                    let fetchedRecords = Pet.fetchAll(db, keys: [])
                    XCTAssertEqual(fetchedRecords.count, 0)
                }
                
                do {
                    let fetchedRecords = Pet.fetchAll(db, keys: [["UUID": record1.UUID], ["UUID": record2.UUID]])
                    XCTAssertEqual(fetchedRecords.count, 2)
                    XCTAssertEqual(Set(fetchedRecords.map { $0.UUID! }), Set([record1.UUID!, record2.UUID!]))
                }
                
                do {
                    let fetchedRecords = Pet.fetchAll(db, keys: [["UUID": record1.UUID], ["UUID": nil]])
                    XCTAssertEqual(fetchedRecords.count, 1)
                    XCTAssertEqual(fetchedRecords.first!.UUID, record1.UUID!)
                }
            }
        }
    }
    
    func testFetchOneWithKey() {
        assertNoError {
            let dbQueue = try makeDatabaseQueue()
            try dbQueue.inDatabase { db in
                let record = Pet(UUID: "BobbyUUID", name: "Bobby")
                try record.insert(db)
                
                let fetchedRecord = Pet.fetchOne(db, key: ["UUID": record.UUID])!
                XCTAssertTrue(fetchedRecord.UUID == record.UUID)
                XCTAssertTrue(fetchedRecord.name == record.name)
            }
        }
    }
    
    
    // MARK: - Fetch With Primary Key
    
    func testFetchWithPrimaryKeys() {
        assertNoError {
            let dbQueue = try makeDatabaseQueue()
            try dbQueue.inDatabase { db in
                let record1 = Pet(UUID: "BobbyUUID", name: "Bobby")
                try record1.insert(db)
                let record2 = Pet(UUID: "CainUUID", name: "Cain")
                try record2.insert(db)
                
                do {
                    let UUIDs: [String] = []
                    let fetchedRecords = Array(Pet.fetch(db, keys: UUIDs))
                    XCTAssertEqual(fetchedRecords.count, 0)
                }
                
                do {
                    let UUIDs = [record1.UUID!, record2.UUID!]
                    let fetchedRecords = Array(Pet.fetch(db, keys: UUIDs))
                    XCTAssertEqual(fetchedRecords.count, 2)
                    XCTAssertEqual(Set(fetchedRecords.map { $0.UUID! }), Set(UUIDs))
                }
            }
        }
    }
    
    func testFetchAllWithPrimaryKeys() {
        assertNoError {
            let dbQueue = try makeDatabaseQueue()
            try dbQueue.inDatabase { db in
                let record1 = Pet(UUID: "BobbyUUID", name: "Bobby")
                try record1.insert(db)
                let record2 = Pet(UUID: "CainUUID", name: "Cain")
                try record2.insert(db)
                
                do {
                    let UUIDs: [String] = []
                    let fetchedRecords = Pet.fetchAll(db, keys: UUIDs)
                    XCTAssertEqual(fetchedRecords.count, 0)
                }
                
                do {
                    let UUIDs = [record1.UUID!, record2.UUID!]
                    let fetchedRecords = Pet.fetchAll(db, keys: UUIDs)
                    XCTAssertEqual(fetchedRecords.count, 2)
                    XCTAssertEqual(Set(fetchedRecords.map { $0.UUID! }), Set(UUIDs))
                }
            }
        }
    }
    
    func testFetchOneWithPrimaryKey() {
        assertNoError {
            let dbQueue = try makeDatabaseQueue()
            try dbQueue.inDatabase { db in
                let record = Pet(UUID: "BobbyUUID", name: "Bobby")
                try record.insert(db)
                
                do {
                    let id: String? = nil
                    let fetchedRecord = Pet.fetchOne(db, key: id)
                    XCTAssertTrue(fetchedRecord == nil)
                }
                
                do {
                    let fetchedRecord = Pet.fetchOne(db, key: record.UUID)!
                    XCTAssertTrue(fetchedRecord.UUID == record.UUID)
                    XCTAssertTrue(fetchedRecord.name == record.name)
                }
            }
        }
    }
    
    
    // MARK: - Exists
    
    func testExistsWithNilPrimaryKeyReturnsFalse() {
        assertNoError {
            let dbQueue = try makeDatabaseQueue()
            dbQueue.inDatabase { db in
                let record = Pet(UUID: nil, name: "Bobby")
                XCTAssertFalse(record.exists(db))
            }
        }
    }
    
    func testExistsWithNotNilPrimaryKeyThatDoesNotMatchAnyRowReturnsFalse() {
        assertNoError {
            let dbQueue = try makeDatabaseQueue()
            dbQueue.inDatabase { db in
                let record = Pet(UUID: "BobbyUUID", name: "Bobby")
                XCTAssertFalse(record.exists(db))
            }
        }
    }
    
    func testExistsWithNotNilPrimaryKeyThatMatchesARowReturnsTrue() {
        assertNoError {
            let dbQueue = try makeDatabaseQueue()
            try dbQueue.inDatabase { db in
                let record = Pet(UUID: "BobbyUUID", name: "Bobby")
                try record.insert(db)
                XCTAssertTrue(record.exists(db))
            }
        }
    }
    
    func testExistsAfterDeleteReturnsTrue() {
        assertNoError {
            let dbQueue = try makeDatabaseQueue()
            try dbQueue.inDatabase { db in
                let record = Pet(UUID: "BobbyUUID", name: "Bobby")
                try record.insert(db)
                try record.delete(db)
                XCTAssertFalse(record.exists(db))
            }
        }
    }
}<|MERGE_RESOLUTION|>--- conflicted
+++ resolved
@@ -79,13 +79,8 @@
                 
                 let row = Row.fetchOne(db, "SELECT * FROM pets WHERE UUID = ?", arguments: [record.UUID])!
                 for (key, value) in record.persistentDictionary {
-<<<<<<< HEAD
-                    if let dbv = row.databaseValue(named: key) {
-                        XCTAssertEqual(dbv, value?.databaseValue ?? .null)
-=======
-                    if let dbv: DatabaseValue = row.value(named: key) {
-                        XCTAssertEqual(dbv, value?.databaseValue ?? .Null)
->>>>>>> a2487820
+                if let dbv: DatabaseValue = row.value(named: key) {
+                    XCTAssertEqual(dbv, value?.databaseValue ?? .null)
                     } else {
                         XCTFail("Missing column \(key) in fetched row")
                     }
@@ -121,13 +116,8 @@
                 
                 let row = Row.fetchOne(db, "SELECT * FROM pets WHERE UUID = ?", arguments: [record.UUID])!
                 for (key, value) in record.persistentDictionary {
-<<<<<<< HEAD
-                    if let dbv = row.databaseValue(named: key) {
-                        XCTAssertEqual(dbv, value?.databaseValue ?? .null)
-=======
-                    if let dbv: DatabaseValue = row.value(named: key) {
-                        XCTAssertEqual(dbv, value?.databaseValue ?? .Null)
->>>>>>> a2487820
+                if let dbv: DatabaseValue = row.value(named: key) {
+                    XCTAssertEqual(dbv, value?.databaseValue ?? .null)
                     } else {
                         XCTFail("Missing column \(key) in fetched row")
                     }
@@ -180,13 +170,8 @@
                 
                 let row = Row.fetchOne(db, "SELECT * FROM pets WHERE UUID = ?", arguments: [record.UUID])!
                 for (key, value) in record.persistentDictionary {
-<<<<<<< HEAD
-                    if let dbv = row.databaseValue(named: key) {
-                        XCTAssertEqual(dbv, value?.databaseValue ?? .null)
-=======
-                    if let dbv: DatabaseValue = row.value(named: key) {
-                        XCTAssertEqual(dbv, value?.databaseValue ?? .Null)
->>>>>>> a2487820
+                if let dbv: DatabaseValue = row.value(named: key) {
+                    XCTAssertEqual(dbv, value?.databaseValue ?? .null)
                     } else {
                         XCTFail("Missing column \(key) in fetched row")
                     }
@@ -240,13 +225,8 @@
                 
                 let row = Row.fetchOne(db, "SELECT * FROM pets WHERE UUID = ?", arguments: [record.UUID])!
                 for (key, value) in record.persistentDictionary {
-<<<<<<< HEAD
-                    if let dbv = row.databaseValue(named: key) {
-                        XCTAssertEqual(dbv, value?.databaseValue ?? .null)
-=======
-                    if let dbv: DatabaseValue = row.value(named: key) {
-                        XCTAssertEqual(dbv, value?.databaseValue ?? .Null)
->>>>>>> a2487820
+                if let dbv: DatabaseValue = row.value(named: key) {
+                    XCTAssertEqual(dbv, value?.databaseValue ?? .null)
                     } else {
                         XCTFail("Missing column \(key) in fetched row")
                     }
@@ -267,13 +247,8 @@
                 
                 let row = Row.fetchOne(db, "SELECT * FROM pets WHERE UUID = ?", arguments: [record.UUID])!
                 for (key, value) in record.persistentDictionary {
-<<<<<<< HEAD
-                    if let dbv = row.databaseValue(named: key) {
-                        XCTAssertEqual(dbv, value?.databaseValue ?? .null)
-=======
-                    if let dbv: DatabaseValue = row.value(named: key) {
-                        XCTAssertEqual(dbv, value?.databaseValue ?? .Null)
->>>>>>> a2487820
+                if let dbv: DatabaseValue = row.value(named: key) {
+                    XCTAssertEqual(dbv, value?.databaseValue ?? .null)
                     } else {
                         XCTFail("Missing column \(key) in fetched row")
                     }
@@ -293,13 +268,8 @@
                 
                 let row = Row.fetchOne(db, "SELECT * FROM pets WHERE UUID = ?", arguments: [record.UUID])!
                 for (key, value) in record.persistentDictionary {
-<<<<<<< HEAD
-                    if let dbv = row.databaseValue(named: key) {
-                        XCTAssertEqual(dbv, value?.databaseValue ?? .null)
-=======
-                    if let dbv: DatabaseValue = row.value(named: key) {
-                        XCTAssertEqual(dbv, value?.databaseValue ?? .Null)
->>>>>>> a2487820
+                if let dbv: DatabaseValue = row.value(named: key) {
+                    XCTAssertEqual(dbv, value?.databaseValue ?? .null)
                     } else {
                         XCTFail("Missing column \(key) in fetched row")
                     }
